// This file is part of Eigen, a lightweight C++ template library
// for linear algebra.
//
// Copyright (C) 2016 Dmitry Vyukov <dvyukov@google.com>
//
// This Source Code Form is subject to the terms of the Mozilla
// Public License v. 2.0. If a copy of the MPL was not distributed
// with this file, You can obtain one at http://mozilla.org/MPL/2.0/.

/* Modifications Copyright (c) Microsoft. */

#include <type_traits>

#pragma once
#include "onnxruntime_config.h"
// build/external/eigen/unsupported/Eigen/CXX11/src/Tensor/TensorEvaluator.h:162:71:
// error: ignoring attributes on template argument "Eigen::PacketType<const float, Eigen::DefaultDevice>::type {aka
// __vector(4) float}" [-Werror=ignored-attributes]
#if defined(__GNUC__)
#pragma GCC diagnostic push
#pragma GCC diagnostic ignored "-Wunused-parameter"
#elif defined(_MSC_VER)
#pragma warning(push)
#pragma warning(disable : 4127)
#pragma warning(disable : 4805)
#endif

#include "unsupported/Eigen/CXX11/ThreadPool"

#if defined(__GNUC__)
#pragma GCC diagnostic pop
#elif defined(_MSC_VER)
#pragma warning(pop)
#endif
#include "core/common/denormal.h"
#include "core/common/make_unique.h"
#include "core/common/spin_pause.h"
#include "core/platform/ort_mutex.h"
#include "core/platform/Barrier.h"

// ORT thread pool overview
// ------------------------
//
// The ORT thread pool implementation is split into two layers.  This
// file provides the low-level component.  See the accompanying
// comments in threadpool.h for the high-level component.
//
// The code here is derived from the Eigen non-blocking thread pool,
// although many parts have been updated over time.  The main
// abstractions used here are:
//
// - The thread pool maintains a set of OS threads running
//   ThreadPoolTempl::WorkerLoop.
//
//   Each thread has its own RunQueue object, holding a queue of tasks
//   that have been pushed to the thread for execution.  The main work
//   loop is to pop a task from the head of the queue, and to execute
//   it to completion.  If the worker's run queue is empty then it
//   will spin waiting for work, then attempt to steal tasks from
//   other threads' queues, and then block in the OS if it cannot find
//   work.
//
//   This spin-then-block behavior is configured via a flag provided
//   when creating the thread pool, and by the constant spin_count.
//
// - Although all tasks are simple void()->void functions,
//   conceptually there are three different kinds:
//
//   - One-shot tasks submitted externally via the Schedule() method.
//     These tasks are used to support asynchronous work.  These are
//     used in the parallel executor, but otherwise are not widely
//     used outside of test harnesses (see threadpool_test.cc for some
//     examples).
//
//   - Tasks for running a parallel loop.
//
//     The tasks themselves are defined in threadpool.cc, and are
//     submitted to the run queues via RunInParallel->SummonWorkers.
//     Each task will loop internally, picking off iterations from the
//     user's code via atoic-fetch-and-add, until the loop is
//     complete.
//
//     This two-layer approach lets us separate out the
//     super-lightweight per-iteration-batch work from the more
//     costsly per-loop work of managing Task objects.
//
//   - Tasks for running a parallel section.  This is an extension of
//     the approach taken for parallel loops.  However, the Tasks are
//     defined in this file, and can pick up iterations from a series
//     of different parallel loops.  The tasks are defined in
//     RunInParallelSection->SummonWorkers.
//
//     The additional layer of parallel sections is a further way to
//     amortize costs: the work done creating the tasks can be
//     performed once, and then exploited over a series of loops.
//
// There are a few aspects of the modified Eigen thread pool to
// highlight:
//
// - The run queues follow the usual approach of having push/pop
//   operations on the front/back, and optimizing the PopFront case
//   for single-threaded use by the thread owning the run queue.
//
//   However, we support an additional Revoke operation to replace an
//   item in the middle of a queue with a tombstone.  This operation
//   is used at the end of parallel loops and parallel sections to
//   remove any tasks that were created but not yet executed.  Once
//   revoked, a thread can rely on the fact that the task will no
//   longer execute.  Revocation helps manage captured state in
//   parallel loops: the alternatives would be (i) waiting for all
//   tasks that captured state to reach the head of their queues and
//   execute, or (ii) use heap-allocated state in tasks, and use a
//   technique such as reference counting to de-allocate it.
//
//   To support revoation, each thread has a unique "Tag" to identify
//   the items that it adds to the work queues.  A thread can revoke
//   an item only if it has the thread's own tag.
//
// - The worker threads maintain a best-effort bitmap in
//   good_worker_hints_ of which threads to push work to.  A thread
//   controls its status via SetGoodWorkerHint.  A thread is a "good"
//   worker when it is actively spinning for work, meaning both that
//   it is not blocked in the OS, and that it is not busy with work
//   already.
//
//   This heuristic aims to avoid waking additional sleeping threads
//   where possible, and in a series of parallel loops or parallel
//   sections to push the work to the same set of threads each time.

namespace onnxruntime {
namespace concurrency {

#ifdef _WIN32
using CHAR_TYPE = wchar_t;
#else
using CHAR_TYPE = char;
#endif

class ThreadPoolParallelSection;
class ThreadPoolLoop;

// Align to avoid false sharing with prior fields.  If required,
// alignment or padding must be added subsequently to avoid false
// sharing with later fields.  Note that:
//
// - The __x86_64__ value is twice the line size (64 bytes).  This
//   accounts for 2-line prefetch behavior on some cores.
//
// - Ideally, ORT_ALIGN_TO_AVOID_FALSE_SHARING is used.  However, the
//   definition of ThreadPoolParallelSection uses naive padding
//   because C++11 does not support alignment constraints on
//   allocation or expose stdlib.h aligned_alloc.  C++17 introduces
//   support for aligned allocation which we could use here.

#if defined(__x86_64__)
#define ORT_FALSE_SHARING_BYTES 128
#else
#define ORT_FALSE_SHARING_BYTES 64
#endif

#define ORT_ALIGN_TO_AVOID_FALSE_SHARING alignas(ORT_FALSE_SHARING_BYTES)

struct PaddingToAvoidFalseSharing {
  char padding[ORT_FALSE_SHARING_BYTES];
};

/* Usage:
1. In executor, call Start() before profiling and Stop() to get profiled numbers;
2. Inside thread pool, call LogStart() before interested section and LogEnd... after to log elapsed time;
3. To extend, just add more events in enum Event before "All", and update GetEventName(...) accordingly;
4. Note LogStart must pair with either LogEnd or LogEndAndStart, otherwise ORT_ENFORCE will fail;
5. ThreadPoolProfiler is thread-safe.
*/
#ifdef ORT_MINIMAL_BUILD
class ThreadPoolProfiler {
 public:
  enum ThreadPoolEvent {
    DISTRIBUTION = 0,
    DISTRIBUTION_ENQUEUE,
    RUN,
    WAIT,
    WAIT_REVOKE,
    MAX_EVENT
  };
  ThreadPoolProfiler(int, const CHAR_TYPE*){};
  ~ThreadPoolProfiler() = default;
  ORT_DISALLOW_COPY_ASSIGNMENT_AND_MOVE(ThreadPoolProfiler);
  void Start(){};
  std::string Stop() { return "not available for minimal build"; }
  void LogStart(){};
  void LogEnd(ThreadPoolEvent){};
  void LogEndAndStart(ThreadPoolEvent){};
  void LogStartAndCoreAndBlock(std::ptrdiff_t){};
  void LogCoreAndBlock(std::ptrdiff_t){};
  void LogThreadId(int){};
  void LogRun(int){};
  std::string DumpChildThreadStat() { return {}; }
};
#else
class ThreadPoolProfiler {
 public:
  enum ThreadPoolEvent {
    DISTRIBUTION = 0,
    DISTRIBUTION_ENQUEUE,
    RUN,
    WAIT,
    WAIT_REVOKE,
    MAX_EVENT
  };
  ThreadPoolProfiler(int num_threads, const CHAR_TYPE* threal_pool_name);
  ~ThreadPoolProfiler();
  ORT_DISALLOW_COPY_ASSIGNMENT_AND_MOVE(ThreadPoolProfiler);
  using Clock = std::chrono::high_resolution_clock;
  void Start();                  //called by executor to start profiling
  std::string Stop();            //called by executor to stop profiling and return collected numbers
  void LogStart();               //called in main thread to record the starting time point
  void LogEnd(ThreadPoolEvent);  //called in main thread to calculate and save the time elapsed from last start point
  void LogEndAndStart(ThreadPoolEvent);
  void LogStartAndCoreAndBlock(std::ptrdiff_t block_size);
  void LogCoreAndBlock(std::ptrdiff_t block_size);  //called in main thread to log core and block size for task breakdown
  void LogThreadId(int thread_idx);                 //called in child thread to log its id
  void LogRun(int thread_idx);                      //called in child thread to log num of run
  std::string DumpChildThreadStat();                //return all child statitics collected so far

 private:
  static const char* GetEventName(ThreadPoolEvent);
  struct MainThreadStat {
    uint64_t events_[MAX_EVENT] = {};
    int32_t core_ = -1;
    std::vector<std::ptrdiff_t> blocks_;  //block size determined by cost model
    std::vector<onnxruntime::TimePoint> points_;
    void LogCore();
    void LogBlockSize(std::ptrdiff_t block_size);
    void LogStart();
    void LogEnd(ThreadPoolEvent);
    void LogEndAndStart(ThreadPoolEvent);
    std::string Reset();
  };
  bool enabled_ = false;
  MainThreadStat& GetMainThreadStat(); //return thread local stat
  int num_threads_;
  struct ChildThreadStat {
    std::thread::id thread_id_;
    uint64_t num_run_ = 0;
    onnxruntime::TimePoint last_logged_point_ = Clock::now();
    int32_t core_ = -1;  //core that the child thread is running on
    PaddingToAvoidFalseSharing padding_; //to prevent false sharing
  };
  std::vector<ChildThreadStat> child_thread_stats_;
  std::string thread_pool_name_;
};
#endif

// Extended Eigen thread pool interface, avoiding the need to modify
// the ThreadPoolInterface.h header from the external Eigen
// repository.

class ExtendedThreadPoolInterface : public Eigen::ThreadPoolInterface {
 public:
  // Start/end a parallel section, within which calls to
  // RunInParallelSection may be made.  Parallel sections are
  // non-nesting.
  virtual std::unique_ptr<ThreadPoolParallelSection, void(*)(ThreadPoolParallelSection*)> AllocateParallelSection() = 0;
  virtual void StartParallelSection(ThreadPoolParallelSection &ps) = 0;
  virtual void EndParallelSection(ThreadPoolParallelSection &ps) = 0;

  // Run fn with up to n degree-of-parallelism enlisting the thread
  // pool for help.  The degree-of-parallelism includes the caller,
  // and so if n==1 then the function will run directly in the caller.
  //
  // The fork-join synchronization is handled in the thread pool, and
  // so any state captured by fn() is safe from concurrent access once
  // RunInParallelSection returns.
  //
  // The parameter idx provides a loop-local thread ID in the range
  // [0,k) where k<=n.
  virtual void RunInParallelSection(ThreadPoolParallelSection &ps,
                                    std::function<void(unsigned idx)> fn,
                                    unsigned n, std::ptrdiff_t block_size) = 0;

  // Special case alternative to RunInParallelSection for use without
  // an existing parallel section.  Ideally we would use a single
  // iplemenation and a stack-allocated ThreadPoolParallelSection.
  //
  // However, on the BM_ThreadPoolParallelFor microbenchmark I saw
  // ~20% overhead on the resulting single-loop parallel sections.
  // There are some additional costs (~5%) for additional invocations
  // through lambda functions on loop entry.  Most significantly, on
  // loop exit, we incurred ~15% cost by no longer being able to
  // overlap clean-up of unused Task objects in EndParallelSection
  // with waiting for loop iterations to complete.
  //
  // [ Note that this 20% overhead is more than paid for when we have
  // two loops execute in series in a parallel section. ]
  virtual void RunInParallel(std::function<void(unsigned idx)> fn,
                             unsigned n, std::ptrdiff_t block_size) = 0;
  virtual void StartProfiling()  = 0;
  virtual std::string StopProfiling() = 0;
};


class ThreadPoolParallelSection {
 public:
  // State accessed only by the main thread
  // --------------------------------------

  // Tasks successfully submitted to the work queues.  This sets the
  // maximum degree of parallelism that the section will support.
  std::vector<std::pair<int,unsigned>> tasks;

  // State shared between the main thread and worker threads
  // -------------------------------------------------------

  // Flag to signal termination of the parallel section
  std::atomic<bool> active{false};

  std::atomic<unsigned> worker_idx{0};

  // Count of the number of tasks that completed normally.  Other
  // tasks may be running currently, or may be present in work queues,
  // or may have been removed from the queues by
  // RunQueue::RevokeWithTag.
  PaddingToAvoidFalseSharing padding_1;
  std::atomic<unsigned> tasks_finished{0};
  PaddingToAvoidFalseSharing padding_2;

  // If non-null, the current loop that tasks should be executing.  We
  // need to be careful on access to the contents of current_loop
  // because it can be stack allocated on the thread entering the
  // loop:
  //
  // - Readers increment workers_in_loop and then read current_loop
  //
  // - Writers wishing to deallocate *current_loop must first clear
  //   current_loop and then wait for workers_in_loop==0
  std::atomic<ThreadPoolLoop *> current_loop{nullptr};
  std::atomic<unsigned> workers_in_loop{0};
};

class ThreadPoolLoop {
 public:
   ThreadPoolLoop(std::function<void(unsigned)> f, unsigned t) : fn(std::move(f)), threads_needed(t) {
   }

  const std::function<void(unsigned)> fn;
  const unsigned threads_needed;

 private:
  ORT_DISALLOW_COPY_ASSIGNMENT_AND_MOVE(ThreadPoolLoop);
};

template <typename Work, typename Tag, unsigned kSize>
class RunQueue {
 public:
  RunQueue() : front_(0), back_(0) {
    // require power-of-two for fast masking
    assert((kSize & (kSize - 1)) == 0);
    assert(kSize > 2);            // why would you do this?
    assert(kSize <= (64 << 10));  // leave enough space for counter
    for (unsigned i = 0; i < kSize; i++) array_[i].state.store(ElemState::kEmpty, std::memory_order_relaxed);
  }

  ~RunQueue() {
    assert(Size() == 0);
  }

  // PushFront inserts w at the beginning of the queue.
  // If queue is full returns w, otherwise returns default-constructed Work.
  Work PushFront(Work w) {
    unsigned front = front_.load(std::memory_order_relaxed);
    Elem& e = array_[front & kMask];
    ElemState s = e.state.load(std::memory_order_relaxed);
    if (s != ElemState::kEmpty ||
        !e.state.compare_exchange_strong(s, ElemState::kBusy, std::memory_order_acquire))
      return w;
    front_.store(front + 1 + (kSize << 1), std::memory_order_relaxed);
    e.w = std::move(w);
    e.tag = Tag();
    e.state.store(ElemState::kReady, std::memory_order_release);
    return Work();
  }

  // PopFront removes and returns the first element in the queue.
  // If the queue was empty returns default-constructed Work.
  Work PopFront() {
    unsigned front;
    Elem *e;
    ElemState s;

    // Drain revoked items from the front of the queue.  CAS to busy to synchronize with
    // any attempt to take the same item from the back of the queue.
    do {
      front = front_.load(std::memory_order_relaxed);
      e = &array_[(front - 1) & kMask];
      s = e->state.load(std::memory_order_relaxed);
      if (s == ElemState::kRevoked &&
          e->state.compare_exchange_strong(s, ElemState::kBusy, std::memory_order_acquire)) {
        e->state.store(ElemState::kEmpty, std::memory_order_release);
        front = ((front - 1) & kMask2) | (front & ~kMask2);
        front_.store(front, std::memory_order_relaxed);
      }
    } while (s == ElemState::kRevoked);

    // Attempt to take next item.  State kEmpty shows the queue is empty, kBusy shows
    // the work is in progress on the item at the front of the queue.
    if (s != ElemState::kReady ||
        !e->state.compare_exchange_strong(s, ElemState::kBusy, std::memory_order_acquire))
      return Work();
    Work w = std::move(e->w);
    e->tag = Tag();
    e->state.store(ElemState::kEmpty, std::memory_order_release);
    front = ((front - 1) & kMask2) | (front & ~kMask2);
    front_.store(front, std::memory_order_relaxed);
    return w;
  }

  // PushBack adds w at the end of the queue.
  // If queue is full returns w, otherwise returns default-constructed Work.
  Work PushBack(Work w) {
    std::unique_lock<OrtMutex> lock(mutex_);
    unsigned back = back_.load(std::memory_order_relaxed);
    Elem& e = array_[(back - 1) & kMask];
    ElemState s = e.state.load(std::memory_order_relaxed);
    if (s != ElemState::kEmpty ||
        !e.state.compare_exchange_strong(s, ElemState::kBusy, std::memory_order_acquire))
      return w;
    back = ((back - 1) & kMask2) | (back & ~kMask2);
    back_.store(back, std::memory_order_relaxed);
    e.w = std::move(w);
    e.tag = Tag();
    e.state.store(ElemState::kReady, std::memory_order_release);
    return Work();
  }

  // PushBackWithTag adds w at the end of the queue.  The tag value can be used on a 
  // subsequent call to RevokeWithTag to remove the item from the queue in combination
  // with w_idx.  Typically the tag will be a per-thread ID to distinguish work
  // submitted from different threads.
  //
  // If the queue is full, returns w, otherwise returns default-constructed work.
  Work PushBackWithTag(Work w, Tag tag, unsigned &w_idx) {
    std::unique_lock<OrtMutex> lock(mutex_);
    unsigned back = back_.load(std::memory_order_relaxed);
    w_idx = (back-1) & kMask;
    Elem& e = array_[w_idx];
    ElemState s = e.state.load(std::memory_order_relaxed);
    if (s != ElemState::kEmpty ||
        !e.state.compare_exchange_strong(s, ElemState::kBusy, std::memory_order_acquire))
      return w;
    back = ((back - 1) & kMask2) | (back & ~kMask2);
    back_.store(back, std::memory_order_relaxed);
    e.w = std::move(w);
    e.tag = tag;
    e.state.store(ElemState::kReady, std::memory_order_release);
    return Work();
  }

  // PopBack removes and returns the last elements in the queue.
  Work PopBack() {
    if (Empty())
      return Work();
    std::unique_lock<OrtMutex> lock(mutex_);
    unsigned back;
    Elem *e;
    ElemState s;

    // Drain revoked items from the back of the queue.  CAS to busy to synchronize with
    // any attempt to take the same item from the front of the queue.
    do {
      back = back_.load(std::memory_order_relaxed);
      e = &array_[back & kMask];
      s = e->state.load(std::memory_order_relaxed);
      if (s == ElemState::kRevoked &&
          e->state.compare_exchange_strong(s, ElemState::kBusy, std::memory_order_acquire)) {
        e->state.store(ElemState::kEmpty, std::memory_order_release);
        back_.store(back + 1 + (kSize << 1), std::memory_order_relaxed);
      }
    } while (s == ElemState::kRevoked);

    if (s != ElemState::kReady ||
        !e->state.compare_exchange_strong(s, ElemState::kBusy, std::memory_order_acquire))
      return Work();
    Work w = std::move(e->w);
    e->tag = Tag();
    e->state.store(ElemState::kEmpty, std::memory_order_release);
    back_.store(back + 1 + (kSize << 1), std::memory_order_relaxed);
    return w;
  }

  // RevokeItem removes a work item from the queue.  Items are identified positionally,
  // and so a tag is used to detect whether the same position is occupied by a 
  // different work item at the time of removal.  RevokeWithTags lets threads offer work
  // for parallel execution, and then revoke the offer prior to the work executing (for 
  // instance if the thread itself completes all of the work).  Revoking the work 
  // lets the thread deallocate state that might otherwise have been captured by the work item
  // and accessed by it.
  //
  // Return true iff the item is successfully revoked.  If the item is not revoked then
  // the caller must assume that it may still execute, for instance because it
  // has been pop'd from the queue concurrent with the revocation request.

  bool RevokeWithTag(Tag tag, unsigned w_idx) {
    bool revoked = false;
    std::unique_lock<OrtMutex> lock(mutex_);
    Elem& e = array_[w_idx];
    ElemState s = e.state.load(std::memory_order_relaxed);

    // We have acquired a lock on the queue, synchronizing with
    // operations aside from the PopFront fast-path.  Synchronize with
    // that by attempting the same kReady->kBusy transition via CAS.

    if (s == ElemState::kReady &&
        e.state.compare_exchange_strong(s, ElemState::kBusy, std::memory_order_acquire)) {
      if (e.tag == tag) {
        unsigned back = back_.load(std::memory_order_relaxed);
        unsigned back_idx = back & kMask;
        if (back_idx != w_idx) {
          // Item is not at the back of the queue, mark it in-place as revoked
          e.tag = Tag();
          e.w = Work();
          e.state.store(ElemState::kRevoked, std::memory_order_release);
          revoked = true;
        } else {
          // Item being removed as still at the back; shift the back pointer over it,
          // and bump the version number.
          e.tag = Tag();
          e.w = Work();
          e.state.store(ElemState::kEmpty, std::memory_order_release);
          back_.store(back + 1 + (kSize << 1), std::memory_order_relaxed);
          revoked = true;
        }
      } else {
        // Tag mismatch, i.e. work queue slot re-used
        e.state.store(ElemState::kReady, std::memory_order_release);
      }
    }
    return revoked;
  }

  // Size returns current queue size.
  // Can be called by any thread at any time.
  unsigned Size() const {
    return SizeOrNotEmpty<true>();
  }

  // Empty tests whether container is empty.
  // Can be called by any thread at any time.
  bool Empty() const {
    return SizeOrNotEmpty<false>() == 0;
  }

  // Delete all the elements from the queue.
  void Flush() {
    while (!Empty()) {
      PopFront();
    }
  }

 private:
  static const unsigned kMask = kSize - 1;
  static const unsigned kMask2 = (kSize << 1) - 1;

  enum class ElemState : uint8_t {
    kEmpty,
    kBusy,
    kReady,
    kRevoked,
  };

  // Updates to an element are bracketed by a std::memory_order_acquire
  // load from the state, and a std::memory_order_release store.  Accesses
  // to the front/back indices for the work queue use relaxed semantics,
  // with the state of the elements being authoritative.
  //
  // TODO: Revisit whether there is a significant benefit for the current
  // workloads in the complexity here.
  struct Elem {
    std::atomic<ElemState> state;
    Tag tag;
    Work w;
  };

  OrtMutex mutex_;

  // Low log(kSize) + 1 bits in front_ and back_ contain rolling index of
  // front/back, respectively. The remaining bits contain modification counters
  // that are incremented on Push operations. This allows us to (1) distinguish
  // between empty and full conditions (if we would use log(kSize) bits for
  // position, these conditions would be indistinguishable); (2) obtain
  // consistent snapshot of front_/back_ for Size operation using the
  // modification counters.
  ORT_ALIGN_TO_AVOID_FALSE_SHARING std::atomic<unsigned> front_;
  ORT_ALIGN_TO_AVOID_FALSE_SHARING std::atomic<unsigned> back_;
  ORT_ALIGN_TO_AVOID_FALSE_SHARING Elem array_[kSize];

  // SizeOrNotEmpty returns current queue size; if NeedSizeEstimate is false,
  // only whether the size is 0 is guaranteed to be correct.
  // Can be called by any thread at any time.
  template <bool NeedSizeEstimate>
  unsigned SizeOrNotEmpty() const {
    // Emptiness plays critical role in thread pool blocking. So we go to great
    // effort to not produce false positives (claim non-empty queue as empty).
    unsigned front = front_.load(std::memory_order_acquire);
    for (;;) {
      // Capture a consistent snapshot of front/tail.
      unsigned back = back_.load(std::memory_order_acquire);
      unsigned front1 = front_.load(std::memory_order_relaxed);
      if (front != front1) {
        front = front1;
        std::atomic_thread_fence(std::memory_order_acquire);
        continue;
      }
      if (NeedSizeEstimate) {
        return CalculateSize(front, back);
      }
        // This value will be 0 if the queue is empty, and undefined otherwise.
        unsigned maybe_zero = ((front ^ back) & kMask2);
        // Queue size estimate must agree with maybe zero check on the queue
        // empty/non-empty state.
        eigen_assert((CalculateSize(front, back) == 0) == (maybe_zero == 0));
        return maybe_zero;
    }
  }

  EIGEN_ALWAYS_INLINE
  unsigned CalculateSize(unsigned front, unsigned back) const {
    int size = (front & kMask2) - (back & kMask2);
    // Fix overflow.
    if (size < 0)
      size += 2 * kSize;
    // Order of modification in push/pop is crafted to make the queue look
    // larger than it is during concurrent modifications. E.g. push can
    // increment size before the corresponding pop has decremented it.
    // So the computed size can be up to kSize + 1, fix it.
    if (size > static_cast<int>(kSize))
      size = kSize;
    return static_cast<unsigned>(size);
  }

  RunQueue(const RunQueue&) = delete;
  void operator=(const RunQueue&) = delete;
};

static std::atomic<uint32_t> next_tag{1};

template <typename Environment>
class ThreadPoolTempl : public onnxruntime::concurrency::ExtendedThreadPoolInterface {

 private:
  struct PerThread;

  static unsigned WorkerLoop(int id, Eigen::ThreadPoolInterface* param) {
    // unsafe downcast
    ThreadPoolTempl* this_ptr = (ThreadPoolTempl*)param;
    this_ptr->WorkerLoop(id);
    return 0;
  }

  ThreadPoolProfiler profiler_;

 public:

  void StartProfiling() override {
    profiler_.Start();
  }

  std::string StopProfiling() override {
    return profiler_.Stop();
  }

  struct Tag {
    constexpr Tag() : v_(0) {
    }

    Tag(uint32_t v) : v_(v) {
    }

    // Allocate a new tag to use to identify work items from a given
    // thread in a parallel section.  Ideally, threads will have
    // unique tags, but re-use is not incorrect if the counter wraps
    // (for intsance, if a long-running workload is calling into ORT
    // from a fresh thread for each request).  We must not re-use the
    // default tag 0 which is used to identify work items added via
    // Schedule as opposed to requests for help in parallel sections.

    static Tag GetNext() {
      Tag t = Tag(next_tag++);
      if (t.v_ == 0) {
        t = Tag(next_tag++);
      }
      return t;
    }

    uint32_t Get() const {
      return v_;
    }

    bool operator==(Tag& other) const {
      return v_ == other.v_;
    }

    uint32_t v_ = 0;
  };

  typedef std::function<void()> Task;
  typedef RunQueue<Task, Tag, 1024> Queue;

  ThreadPoolTempl(const CHAR_TYPE* name, int num_threads, bool allow_spinning, Environment& env,
                  const ThreadOptions& thread_options)
      : profiler_(num_threads, name),
        env_(env),
        num_threads_(num_threads),
        allow_spinning_(allow_spinning),
        set_denormal_as_zero_(thread_options.set_denormal_as_zero),
        worker_data_(num_threads),
        all_coprimes_(num_threads),
        blocked_(0),
        done_(false),
        cancelled_(false) {

    // Calculate coprimes of all numbers [1, num_threads].
    // Coprimes are used for random walks over all threads in Steal
    // and NonEmptyQueueIndex. Iteration is based on the fact that if we take
    // a random starting thread index t and calculate num_threads - 1 subsequent
    // indices as (t + coprime) % num_threads, we will cover all threads without
    // repetitions (effectively getting a presudo-random permutation of thread
    // indices).
    for (int i = 1; i <= num_threads_; ++i) {
      all_coprimes_.emplace_back(i);
      ComputeCoprimes(i, &all_coprimes_.back());
    }

    // Allocate space for per-thread bits to indicate which threads to consider
    // preferable for pushing work.  We use a regular array given that a std::vector
    // cannot contain std::atomic.
    num_hint_words_ = static_cast<int>((num_threads_ + bits_per_hint_word_ - 1) / bits_per_hint_word_);
    good_worker_hints_ = onnxruntime::make_unique<std::atomic<uint64_t>[]>(num_hint_words_);

    worker_data_.resize(num_threads_);
    for (int i = 0; i < num_threads_; i++) {
      worker_data_[i].thread.reset(env_.CreateThread(name, i, WorkerLoop, this, thread_options));
    }
  }

  ~ThreadPoolTempl() override {
    done_ = true;

    // Now if all threads block without work, they will start exiting.
    // But note that threads can continue to work arbitrary long,
    // block, submit new work, unblock and otherwise live full life.
    if (!cancelled_) {
      WakeAllWorkersForExit();
    } else {
      // Since we were cancelled, there might be entries in the queues.
      // Empty them to prevent their destructor from asserting.
      for (size_t i = 0; i < worker_data_.size(); i++) {
        worker_data_[i].queue.Flush();
      }
    }
    // Join threads explicitly (by destroying) to avoid destruction order within
    // this class.
    for (size_t i = 0; i < worker_data_.size(); ++i) worker_data_[i].thread.reset();
  }

  // Run fn().  Ordinarily, the function will be added to the thread pool and executed
  // by a worker thread.  If the thread pool rejects the work then fn() will instead
  // execute synchronously during Schedule(fn).  Currently the thread pool will only
  // reject work if the queue of pending work is full.

  void Schedule(std::function<void()> fn) override {
    PerThread* pt = GetPerThread();
    if (pt->pool == this) {
      // Worker thread of this pool, push onto the thread's queue.
      Queue& q = worker_data_[pt->thread_id].queue;
      fn = q.PushFront(std::move(fn));
    } else {
      // A free-standing thread (or worker of another pool), push onto a random
      // queue.
      int q_idx = Rand(&pt->rand) % num_threads_;
      WorkerData &td = worker_data_[q_idx];
      Queue& q = td.queue;
      fn = q.PushBack(std::move(fn));
      if (!fn) {
        // The queue accepted the work; ensure that the thread will pick it up
        td.EnsureAwake();
      }
    }

    // Run the work directly if the queue rejected the work
    if (fn) fn();
  }

// The thread pool maintains a set of hints for which threads will be good to distribute
// work to.  A thread is considered "good" if it is actively spinning, meaning both that
// it is not busy with existing work, and that it should respond quickly to the addition
// of new work.

void SetGoodWorkerHint(int idx, bool is_good) {
  assert(idx >= 0 && idx < num_threads_);
  std::atomic<uint64_t>& u64 = good_worker_hints_[idx / bits_per_hint_word_];
  uint64_t bit = 1ull << (idx % bits_per_hint_word_);
  uint64_t saw, want;
  do {
    saw = u64.load();
    want = is_good ? (saw|bit) : (saw&~bit);
  } while (!u64.compare_exchange_weak(saw, want));
}

// Retrieve hints for up to n threads to distribute work to.  Threads in good_hints
// pass a best-effort check to identify spinning threads via the good_worker_hints_
// bitmap.  Threads in alt_hint do not pass that test, but are distinct from those in
// good_hints, letting the caller avoid distributing more than one work item to
// any individual thread.

void GetGoodWorkerHints(unsigned n, std::vector<unsigned>& good_hints, std::vector<unsigned>& alt_hints) {
  PerThread* pt = GetPerThread();
  unsigned need_alt = n;
  good_hints.clear();
  alt_hints.clear();

  // Iterate through the words of hints, starting from a pseudo-randomly chosen
  // base.  This aims to distribute work across large machines in cases we
  // have multiple threads scheduling work concurrently.

  unsigned base = Rand(&pt->rand) % num_hint_words_;
  for (unsigned i = 0u; n && (i < num_hint_words_); i++) {
    int u64_idx = (base + i) % num_hint_words_;
    std::atomic<uint64_t>* u64 = &good_worker_hints_[u64_idx];
    uint64_t saw = u64->load();
    uint64_t want = saw;

    // Pick up to n bits that are set in the current word
    for (unsigned j = 0u; n && (j < bits_per_hint_word_); j++) {
      uint64_t bit = 1ull << j;
      int thread = u64_idx * bits_per_hint_word_ + j;
      if (saw & bit) {
        good_hints.push_back(thread);
        want &= ~bit;
        n--;
      } else if (need_alt && thread < num_threads_) {
        alt_hints.push_back(thread);
	      need_alt--;
      }
    }

    // Best-effort attempt to remove the hints.  We should measure the impact of
    // contention here, but the intuition is that if we conflict on the CAS then the
    // machine is likely to be busy in any case, and we will have queuing on the
    // work items.
    u64->compare_exchange_strong(saw, want);
  }
}

//......................................................................
//
// Parallel sections
// -----------------
//
// Allocate a new ThreadPoolParallelSection, owned by the returned
// unique_ptr.  The explicit deleter avoids the Eigen-specific
// definition of ThreadPoolParallelSection needing to be avilable in
// threadpool.h where the user-facing parallel section API is defined.

std::unique_ptr<ThreadPoolParallelSection, void(*)(ThreadPoolParallelSection*)> AllocateParallelSection() override {
  return std::unique_ptr<ThreadPoolParallelSection, void(*)(ThreadPoolParallelSection*)>
    (new ThreadPoolParallelSection,
     [](ThreadPoolParallelSection *tps) {
      delete tps;
    });
}

// Start a parallel section, using a caller-provided
// ThreadPoolParallelSection for maintaining the per-section state.
// Starting a parallel section is just book-keeping; threads are
// "summoned" to help with the parallel section once it enters
// parallel loops.  The threads are then retained until the end of the
// section, being re-used over subsequent loops.

void StartParallelSectionInternal(PerThread &pt,
                                  ThreadPoolParallelSection &ps) {
  assert((!pt.leading_par_section) && "Nested parallelism not supported");
  assert((!ps.active) && "Starting parallel section, but active already");
  pt.leading_par_section = true;
  if (!pt.tag.Get()) {
    pt.tag = Tag::GetNext();
  }
  ps.active = true;
}

void StartParallelSection(ThreadPoolParallelSection &ps) override {
  PerThread* pt = GetPerThread();
  StartParallelSectionInternal(*pt, ps);
}

// End a parallel section, waiting for all worker threads to exit from
// section.  Hence, on return, the ThreadPoolParallelSection object
// can be dealloacted.

void EndParallelSectionInternal(PerThread &pt,
                                ThreadPoolParallelSection &ps) {
  assert((pt.leading_par_section) && "Ending parallel section, but none started");
  assert((ps.active) && "Ending parallel section, but not active");
  pt.leading_par_section = false;

  // Notify workers to exit from the section
  ps.active = false;

  profiler_.LogStart();
  // Attempt to revoke any tasks that were sent to workers but not
  // started.
  unsigned tasks_started = static_cast<unsigned>(ps.tasks.size());
  unsigned tasks_revoked = 0;
  while (!ps.tasks.empty()) {
    const auto& item = ps.tasks.back();
    Queue& q = worker_data_[item.first].queue;
    if (q.RevokeWithTag(pt.tag, item.second)) {
      tasks_revoked++;
    }
    ps.tasks.pop_back();
  }
  profiler_.LogEnd(ThreadPoolProfiler::WAIT_REVOKE);

  // Wait for workers to exit ParLoopWorker
  auto tasks_to_wait_for = tasks_started - tasks_revoked;
  while (ps.tasks_finished < tasks_to_wait_for) {
    onnxruntime::concurrency::SpinPause();
  }
  // Clear status to allow the ThreadPoolParallelSection to be
  // re-used.
  ps.tasks_finished = 0;
}

void EndParallelSection(ThreadPoolParallelSection &ps) override {
  PerThread* pt = GetPerThread();
  EndParallelSectionInternal(*pt, ps);
}

//......................................................................
//
// Parallel loops
// --------------
//
// Ensure that the ThreadPoolParallelSection has sufficient workers to
// execute a loop with degree of parallelism n.  We track the number
// of workers already avaiable to the parallel section, prior to
// submitting tasks to the work queues to make up the total.
//
// Each worker will call in to worker_fn(idx) with a per-worker thread
// ID.  Note there are different levels of indirection here:
//
// - In a single-loop parallel section, worker_fn will directly
//   execute the threadpool.cc code that implements the parallel loop.
//
// - In a multi-loop parallel section, worker_fn is an intermediate
//   function that is long-lived (i.e., that lasts until the end of
//   the parallel section, as opposed to just a single loop's
//   duration).

void SummonWorkers(PerThread &pt,
                   ThreadPoolParallelSection &ps,
                   unsigned n,
                   const std::function<void(unsigned)> &worker_fn) {
  // Wrap the user's worker function with one that allocates a unique
  // worker index for the loop, and synchronizes (as the last step)
  // with the exit path in EndParallelSection.  In principle we could
  // allocate worker IDs during the loop below and capture them by
  // value.  However, the costs of creating distinct lambda for each
  // iteration appeared more costly than the cost of synchronization
  // on a shared counter.
  auto call_worker_fn = [&ps, worker_fn]() {
    unsigned my_idx = ++ps.worker_idx;
    worker_fn(my_idx);
    // After the assignment to ps.tasks_finished, the stack-allocated
    // ThreadPoolParallelSection object may be destroyed.
    ps.tasks_finished++;
  };

  // Identify whether we need to create additional workers.
  // Throughout the threadpool implementation, degrees of parallelism
  // ("n" here) refer to the total parallelism including the main
  // thread.  Hence we consider the number of existing tasks + 1.
  unsigned current_dop = static_cast<unsigned>(ps.tasks.size()) + 1;
  if (n > current_dop) {
    unsigned extra_needed = n - current_dop;

    // Obtain hints for which worker threads to push the tasks to.
    // This uses a best-effort assessment of which threads are
    // spinning.
    std::vector<unsigned> good_hints, alt_hints;
    GetGoodWorkerHints(extra_needed, good_hints, alt_hints);
    profiler_.LogStart();

    // Create the additional tasks, and push them to workers.
    for (auto i = 0u; i < extra_needed; i++) {
      Task t;
      int q_idx;
      if (i < good_hints.size()) {
        q_idx = good_hints[i];
      } else {
        auto alt_i = i - static_cast<unsigned>(good_hints.size());
        if (alt_i < alt_hints.size()) {
          q_idx = alt_hints[alt_i];
        } else {
          q_idx = Rand(&pt.rand) % num_threads_;
        }
      }

      // If the worker's queue accepts the task, then record it in
      // the vector of tasks that we will need to synchronize with on
      // exiting the parallel section.  If the queue rejects the task
      // (perhaps because it is full) then we take no further action:
      // in a parallel loop we will always be running work on the
      // main thread, providing progress.
      WorkerData& td = worker_data_[q_idx];
      Queue& q = td.queue;
      unsigned w_idx;
      t = q.PushBackWithTag(call_worker_fn, pt.tag, w_idx);
      if (!t) {
        ps.tasks.push_back({q_idx, w_idx});
        td.EnsureAwake();
      }
    }
    profiler_.LogEnd(ThreadPoolProfiler::DISTRIBUTION_ENQUEUE);
  }
}

// Run a single parallel loop in an existing parallel section.  This
// maps directly onto SummonWorkers to create sufficient worker
// threads for the desired degree of parallelism, followed by
// dispatching the loop to those workers.

void RunInParallelSection(ThreadPoolParallelSection &ps,
                          std::function<void(unsigned idx)> fn,
                          unsigned n, std::ptrdiff_t block_size) override {
  profiler_.LogStartAndCoreAndBlock(block_size);
  PerThread* pt = GetPerThread();
  assert(pt->leading_par_section && "RunInParallel, but not in parallel section");
  assert((n > 1) && "Trivial parallel section; should be avoided by caller");

  // Publish the work to any existing workers in the parallel
  // section, and ensure it is visible to any new threads created
  // below.
  assert((!ps.current_loop) && "RunInParallelSection, but loop already active");
  ThreadPoolLoop loop{std::move(fn), n};
  ps.current_loop = &loop;

  // Increase the worker count if needed.  Each worker will pick up
  // loops to execute from the current parallel section.
  const auto worker_fn = [&ps](unsigned my_idx) {
    while (ps.active) {
      if (!ps.current_loop) {
        onnxruntime::concurrency::SpinPause();
      } else {
        ps.workers_in_loop++;
        ThreadPoolLoop *work_item = ps.current_loop;
        if (work_item && my_idx < work_item->threads_needed) {
          work_item->fn(my_idx);
        }
        ps.workers_in_loop--;
      }
    }
  };
  SummonWorkers(*pt, ps, n, worker_fn);
  profiler_.LogEndAndStart(ThreadPoolProfiler::DISTRIBUTION);

  // Run work in the main thread
  loop.fn(0);
  profiler_.LogEndAndStart(ThreadPoolProfiler::RUN);

  // Wait for workers to exit the loop
  ps.current_loop = 0;
  while (ps.workers_in_loop) {
    onnxruntime::concurrency::SpinPause();
  }
  profiler_.LogEnd(ThreadPoolProfiler::WAIT);
}

// Run a single parallel loop _without_ a parallel section.  This is a
// special case of RunInParallelSection, avoiding code paths for
// handing off multiple loops to the pool of workers.
<<<<<<< HEAD

void RunInParallel(std::function<void(unsigned idx)> fn, unsigned /*n*/, std::ptrdiff_t block_size) override {
=======
void RunInParallel(std::function<void(unsigned idx)> fn, unsigned n, std::ptrdiff_t block_size) override {
>>>>>>> b5a95dfa
  profiler_.LogStartAndCoreAndBlock(block_size);
  PerThread* pt = GetPerThread();
  ThreadPoolParallelSection ps;
  StartParallelSectionInternal(*pt, ps);

<<<<<<< HEAD
  /*
  // Summon workers to run the function (n is the desired maximum
  // degree of parallelism, including the main thread).  Unlike the
  // multi-loop RunInParallelSection, this single-loop worker can run
  // fn directly without needing to receive it via ps.current_loop.
  SummonWorkers(*pt, ps, n, fn);
  */

  std::function<bool(int, Task&, bool)> enqueue_fn = [&, this](int idx, Task w, bool logging) {
    WorkerData& td = worker_data_[idx];
    Queue& q = td.queue;
    unsigned w_idx;
    Task t = q.PushBackWithTag(w, pt->tag, w_idx);
    if (t) {
      return false;
    } else {
      td.EnsureAwake();
      if (logging) {
        ps.tasks.push_back({idx, w_idx});
      }
      return true;
    } 
  };

  Task call_worker_fn = [&]() {
    unsigned my_idx = ps.worker_idx++;
    fn(my_idx);
    ps.tasks_finished++;
  };

  bool dist_done = false;
  bool work_done = false;
  Task dist_task = [&] () {
    for (auto i = 1; i < num_threads_; i++) {
      enqueue_fn(i, call_worker_fn, true);
    }
    dist_done = true;
    fn(ps.worker_idx++);
    work_done = true;
  };

  bool dist_start = enqueue_fn(0, dist_task, false);
  profiler_.LogEndAndStart(ThreadPoolProfiler::DISTRIBUTION);

  // Run work in the main thread
  fn(ps.worker_idx++);
  profiler_.LogEndAndStart(ThreadPoolProfiler::RUN);
  if (dist_start) {
    while (!dist_done) {
      onnxruntime::concurrency::SpinPause();
    }
  }
  // Wait for workers to exit the parallel section and hence to have
  // completed the loop (i.e., ps.tasks_finished matches the number of
  // tasks that have been created less the number successfully
  // revoked).
  EndParallelSectionInternal(*pt, ps);
  if (dist_start) {
    while (!work_done) {
=======
  int dispatch_q_idx = -1;  // index of thread that dispatch work to all other threads
  int dispatch_w_idx = -1;  // index of enqueued work
  std::atomic<bool> dispatch_done{false};
  std::atomic<bool> dispatch_work_done{false};

  Task worker_fn = [&]() {
    fn(ps.worker_idx++);
    ps.tasks_finished++;
  };

  std::function<int(int, Task&, bool)> enqueue_fn = [&, this](int q_idx, Task& w, bool logging) {
    WorkerData& td = worker_data_[q_idx];
    Queue& q = td.queue;
    unsigned w_idx;
    Task t = q.PushBackWithTag(w, pt->tag, w_idx);
    if (t) {
      return -1;
    } else {
      td.EnsureAwake();
      if (logging) {
        ps.tasks.push_back({q_idx, w_idx});
      }
      return static_cast<int>(w_idx);
    }
  };

  unsigned current_dop = static_cast<unsigned>(ps.tasks.size()) + 1;
  unsigned extra_needed = n > current_dop ? n - current_dop : 0;
  std::vector<unsigned> good_hints, alt_hints;

  Task dispatch_task = [&]() {  // dispatch work to other threads
    for (auto i = 1u; i < extra_needed; i++) {
      int q_idx;
      if (i < good_hints.size()) {
        q_idx = good_hints[i];
      } else {
        auto alt_i = i - static_cast<unsigned>(good_hints.size());
        if (alt_i < alt_hints.size()) {
          q_idx = alt_hints[alt_i];
        } else {
          q_idx = Rand(&pt->rand) % num_threads_;
        }
      }  // else
      enqueue_fn(q_idx, worker_fn, true);
    }
    dispatch_done.store(true, std::memory_order_release);  // dispatch complete
    fn(ps.worker_idx++);
    dispatch_work_done.store(true, std::memory_order_release);  // work complete
  };

  if (extra_needed > 0) {
    profiler_.LogStart();
    GetGoodWorkerHints(extra_needed, good_hints, alt_hints);
    if (!good_hints.empty()) {
      dispatch_q_idx = good_hints[0];
    } else if (!alt_hints.empty()) {
      dispatch_q_idx = alt_hints[0];
    } else {
      dispatch_q_idx = Rand(&pt->rand) % num_threads_;
    }
    dispatch_w_idx = enqueue_fn(dispatch_q_idx, dispatch_task, false);  // dispatch asynchronously
    profiler_.LogEnd(ThreadPoolProfiler::DISTRIBUTION_ENQUEUE);
  }

  profiler_.LogEndAndStart(ThreadPoolProfiler::DISTRIBUTION);
  fn(ps.worker_idx++);  // run work in the main thread
  profiler_.LogEndAndStart(ThreadPoolProfiler::RUN);

  if (dispatch_w_idx != -1) {
    Queue& q = worker_data_[dispatch_q_idx].queue;
    if (q.RevokeWithTag(pt->tag, dispatch_w_idx)) {
      dispatch_w_idx = -1;  // cancel dispatch if not started yet
    } else {
      while (!dispatch_done.load(std::memory_order_acquire)) {  // if started, wait for dispatch completion
        onnxruntime::concurrency::SpinPause();
      }
    }
  }
  EndParallelSectionInternal(*pt, ps);
  if (dispatch_w_idx != -1) {
    while (!dispatch_work_done.load(std::memory_order_acquire)) {  // if started, wait for work completion
>>>>>>> b5a95dfa
      onnxruntime::concurrency::SpinPause();
    }
  }
  profiler_.LogEnd(ThreadPoolProfiler::WAIT);
}

void Cancel() override {
  cancelled_ = true;
  // If done_ is true, which means this object is being destructing.
  // Therefore worker_data_[i].thread could be NULL.
  if (!done_) {
    done_ = true;
    // Let each thread know it's been cancelled.
    for (size_t i = 0; i < worker_data_.size(); i++) {
      assert(worker_data_[i].thread != nullptr);
      worker_data_[i].thread->OnCancel();
    }
  }

  // Wake up the threads without work to let them exit on their own.
  WakeAllWorkersForExit();
}

int NumThreads() const EIGEN_FINAL {
  return num_threads_;
}

int CurrentThreadId() const EIGEN_FINAL {
  const PerThread* pt = const_cast<ThreadPoolTempl*>(this)->GetPerThread();
  if (pt->pool == this) {
    return pt->thread_id;
  }
  return -1;
}

 private:

#ifdef NDEBUG
  void AssertBounds(int, int) {
  }
#else
  void AssertBounds(int start, int end) {
    assert(start >= 0);
    assert(start < end);  // non-zero sized partition
    assert(end <= num_threads_);
  }
#endif

  void ComputeCoprimes(int N, Eigen::MaxSizeVector<unsigned>* coprimes) {
    for (int i = 1; i <= N; i++) {
      unsigned a = i;
      unsigned b = N;
      // If GCD(a, b) == 1, then a and b are coprimes.
      while (b != 0) {
        unsigned tmp = a;
        a = b;
        b = tmp % b;
      }
      if (a == 1) {
        coprimes->push_back(i);
      }
    }
  }

  typedef typename Environment::EnvThread Thread;
  struct WorkerData;

  // PerThread objects are allocated in thread-local storage and allocated
  // on the thread's first call to GetPerThread.  The object should
  // remain trivially-destructable, with other state placed in the
  // WorkerData objects that are allocated and cleaned-up explicitly.
  //
  // PerThread objects are allocated for all threads that submit work to
  // the thread pool, in addition to threads within the pool.
  //
  // In contrast, the WorkerData objects are allocated only for the
  // threads in the pool, and their lifetime is managed along with the
  // pool.

  struct PerThread {
    constexpr PerThread() : pool(nullptr) {
    }
    ThreadPoolTempl* pool;            // Parent pool, or null for normal threads.
    uint64_t rand{0};                 // Random generator state.
    int thread_id{-1};                // Worker thread index in pool.
    Tag tag{};                        // Work item tag used to identify this thread.
    bool leading_par_section{false};  // Leading a parallel section (used only for asserts)
  };

  static_assert(std::is_trivially_destructible<PerThread>::value,
                "Per-thread state should be trivially destructible");

  struct WorkerData {
    constexpr WorkerData() : thread(), queue() {
    }
    std::unique_ptr<Thread> thread;
    Queue queue;

    // Each thread has a status, available read-only without locking, and protected
    // by the mutex field below for updates.  The status is used for three
    // purposes:
    //
    // 1. To identify threads that are good candidates to push work to.
    //    We prefer to push work to threads that are actively spinning (no need
    //    for an OS wake-up, and no need for current work to finish).  After that, we
    //    prefer to push work to threads that are blocked (no need to wait for the
    //    current work to finish).
    //
    // 2. To identify threads that are good candidates to steal work from.  We
    //    prefer to steal work from threads that are active outside the worker loop.
    //    This avoids "snatching" new work away from a thread that has just been
    //    given it but not yet noticed.
    //
    // 3. When pushing work to a thread, we use the status read-only to identify
    //    when we need to wake the thread.  This read-only check avoids the
    //    need for mutex / condvar operations in the case where the thread pool
    //    remains busy.

    enum class ThreadStatus : uint8_t {
      Spinning,  // Spinning in the work loop, and other cases (initialization) where
                 // the thread will soon be in the loop
      Active,    // Running user code, not waiting for work
      Blocking,  // In the process of blocking; may no longer notice work pushed to it
      Blocked,   // Blocked on cv
      Waking,    // Not yet back in the worker loop, but wake-up notification sent
    };

    ThreadStatus GetStatus() const {
      return status;
    }

    // State transitions, called from other threads

    void EnsureAwake() {
      ThreadStatus seen = status;
      if (seen == ThreadStatus::Blocking ||
          seen == ThreadStatus::Blocked) {
        std::unique_lock<OrtMutex> lk(mutex);
        // Blocking state exists only transiently during the SetBlock() method
        // while holding the lock.  We may observe it at the start of this
        // function, but after acquiring the lock then the target thread
        // will either be blocked or not.
        seen = status;
        assert(seen != ThreadStatus::Blocking);
        if (seen == ThreadStatus::Blocked) {
          status = ThreadStatus::Waking;
          cv.notify_one();
        }
      }
    }

    // State transitions, called only from the thread itself

    void SetActive() {
      std::unique_lock<OrtMutex> lk(mutex);
      status = ThreadStatus::Active;
    }

    void SetSpinning() {
      std::unique_lock<OrtMutex> lk(mutex);
      status = ThreadStatus::Spinning;
    }

    void SetBlocked(std::function<bool()> should_block,
                    std::function<void()> post_block) {
      std::unique_lock<OrtMutex> lk(mutex);
      assert(status == ThreadStatus::Spinning);
      status = ThreadStatus::Blocking;
      if (should_block()) {
        status = ThreadStatus::Blocked;
        while (status == ThreadStatus::Blocked) {
          cv.wait(lk);
        }
        post_block();
      }
      status = ThreadStatus::Spinning;
    }

  private:
    std::atomic<ThreadStatus> status{ThreadStatus::Spinning};
    OrtMutex mutex;
    OrtCondVar cv;
  };

  Environment& env_;
  const int num_threads_;
  const bool allow_spinning_;
  const bool set_denormal_as_zero_;
  Eigen::MaxSizeVector<WorkerData> worker_data_;
  Eigen::MaxSizeVector<Eigen::MaxSizeVector<unsigned>> all_coprimes_;
  std::atomic<unsigned> blocked_;  // Count of blocked workers, used as a termination condition
  std::atomic<bool> done_;
  std::atomic<bool> cancelled_;

  // Allow control over how many bits to use in each entry in good_worker_hints_.
  // We reduce this below the full 64-bit word size for two reasons.  First, it
  // helps test coverage on machines without 64 vCPUS.  Second, it lets us
  // reduce contention by having different threads start work searching for hints
  // at different locations in the bitmap.

  static const unsigned bits_per_hint_word_ = 4;
  unsigned num_hint_words_;
  std::unique_ptr<std::atomic<uint64_t>[]> good_worker_hints_;

  // Wake any blocked workers so that they can cleanly exit WorkerLoop().  For an
  // abrupt exit, cancelled_==true and threads will exit their worker loops.  For
  // a clean exit, each thread will observe (1) done_ set, indicating that the
  // destructor has been called, (2) all threads blocked, and (3) no
  // items in the work queues.

  void WakeAllWorkersForExit() {
    for (auto &td: worker_data_) {
      td.EnsureAwake();
    }
  }

  // Main worker thread loop.
  void WorkerLoop(int thread_id) {
    PerThread* pt = GetPerThread();
    WorkerData& td = worker_data_[thread_id];
    Queue& q = td.queue;
    bool should_exit = false;
    pt->pool = this;
    pt->rand = GlobalThreadIdHash();
    pt->thread_id = thread_id;

    assert(td.GetStatus() == WorkerData::ThreadStatus::Spinning);
    SetGoodWorkerHint(thread_id, true /* Is good */);

    const int log2_spin = 20;
    const int spin_count = allow_spinning_ ? (1ull<<log2_spin) : 0;
    const int steal_count = spin_count/100;

    SetDenormalAsZero(set_denormal_as_zero_);
    profiler_.LogThreadId(thread_id);

    while (!cancelled_ && !should_exit) {
        Task t = q.PopFront();
        if (!t) {
          // Spin waiting for work.  We indicate, via SetGOodWorkerHint that we are
          // spinning.  This will bias other threads toward pushing work to our queue.
          // In addition, priodically make a best-effort attempt to steal from other
          // threads which are not themselves spinning.

          SetGoodWorkerHint(thread_id, true);
          for (int i = 0; i < spin_count && !t && !cancelled_ && !done_; i++) {
            t = ((i + 1) % steal_count == 0) ? TrySteal() : q.PopFront();
            onnxruntime::concurrency::SpinPause();
          }
          SetGoodWorkerHint(thread_id, false);

          if (!t) {
            // No work passed to us while spinning; make a further full attempt to
            // steal work from other threads prior to blocking.
            if (num_threads_ != 1) {
              t = Steal(true /* true => check all queues */);
            }
            if (!t) {
              td.SetBlocked(
                  // Pre-block test
                  [&]() -> bool {
                    bool should_block = true;
                    // We already did a best-effort emptiness check when stealing; now
                    // do a full check prior to blocking.
                    int victim = NonEmptyQueueIndex();
                    if (victim != -1) {
                      should_block = false;
                      if (!cancelled_) {
                        t = worker_data_[victim].queue.PopBack();
                      }
                    }
                    // Number of blocked threads is used as termination condition.
                    // If we are shutting down and all worker threads blocked without work,
                    // that's we are done.
                    if (should_block) {
                      blocked_++;
                      if (done_ && blocked_ == static_cast<unsigned>(num_threads_)) {
                        should_block = false;
                        // Almost done, but need to re-check queues.
                        // Consider that all queues are empty and all worker threads are preempted
                        // right after incrementing blocked_ above. Now a free-standing thread
                        // submits work and calls destructor (which sets done_). If we don't
                        // re-check queues, we will exit leaving the work unexecuted.
                        if (NonEmptyQueueIndex() != -1) {
                          // Note: we must not pop from queues before we decrement blocked_,
                          // otherwise the following scenario is possible. Consider that instead
                          // of checking for emptiness we popped the only element from queues.
                          // Now other worker threads can start exiting, which is bad if the
                          // work item submits other work. So we just check emptiness here,
                          // which ensures that all worker threads exit at the same time.
                          blocked_--;
                        } else {
                          should_exit = true;
                        }
                      }
                    }
                    return should_block;
                  },
                  // Post-block update (executed only if we blocked)
                  [&]() {
                    blocked_--;
                  });
            }
          }
        }
        if (t) {
          td.SetActive();
          t();
          profiler_.LogRun(thread_id);
          td.SetSpinning();
        }
      }

      // Whichever thread(s) observe the termination conditions are responsible for waking
      // any other threads that have remained blocked.
      if (should_exit) {
        WakeAllWorkersForExit();
      }
    }

  // Steal tries to steal work from other worker threads in the range [start,
  // limit) in best-effort manner.  We make two passes over the threads:
  //
  // - round 0 : we attempt to steal from threads that are running in
  //   user code (ThreadStatus::Active).  The intuition behind this is that
  //   the thread is busy with other work, and that by preferring to
  //   steel from busy victims we will avoid "snatching" work from a
  //   thread which is just about to notice the work itself.
  //
  // - round 1 : we steal work from any thread, including those which claim
  //   to be spinning.  In these cases, even though the victim thread is
  //   looking for work itself, it may have been pre-empted.

  Task Steal(bool check_all) {
    PerThread* pt = GetPerThread();
    unsigned size = static_cast<unsigned>(num_threads_);
    unsigned r = Rand(&pt->rand);
    unsigned inc = all_coprimes_[size - 1][r % all_coprimes_[size - 1].size()];

    for (int round = 0; round < 2; round++) {
      unsigned victim = r % size;
      for (unsigned i = 0; i < size; i++) {
        assert(victim < size);
        if (round == 1 ||
            worker_data_[victim].GetStatus() == WorkerData::ThreadStatus::Active) {
          Task t = worker_data_[victim].queue.PopBack();
          if (t) {
            return t;
          }
        }
        if (!check_all) {
          return Task();
        }
        victim += inc;
        if (victim >= size) {
          victim -= size;
        }
      }
    }

    return Task();
  }

  Task TrySteal() {
    return Steal(false);
  }

  int NonEmptyQueueIndex() {
    PerThread* pt = GetPerThread();
    const unsigned size = static_cast<unsigned>(worker_data_.size());
    unsigned r = Rand(&pt->rand);
    unsigned inc = all_coprimes_[size - 1][r % all_coprimes_[size - 1].size()];
    unsigned victim = r % size;
    for (unsigned i = 0; i < size; i++) {
      if (!worker_data_[victim].queue.Empty()) {
        return victim;
      }
      victim += inc;
      if (victim >= size) {
        victim -= size;
      }
    }
    return -1;
  }

  static EIGEN_STRONG_INLINE uint64_t GlobalThreadIdHash() {
    return std::hash<std::thread::id>()(std::this_thread::get_id());
  }

  static EIGEN_STRONG_INLINE PerThread* GetPerThread() {
    static thread_local PerThread per_thread_;
    PerThread* pt = &per_thread_;
    return pt;
  }

  static EIGEN_STRONG_INLINE unsigned Rand(uint64_t* state) {
    uint64_t current = *state;
    // Update the internal state
    *state = current * 6364136223846793005ULL + 0xda3e39cb94b95bdbULL;
    // Generate the random output (using the PCG-XSH-RS scheme)
    return static_cast<unsigned>((current ^ (current >> 22)) >> (22 + (current >> 61)));
  }
};

 }  // namespace concurrency

}  // namespace onnxruntime<|MERGE_RESOLUTION|>--- conflicted
+++ resolved
@@ -922,12 +922,12 @@
 
   // Wait for workers to exit ParLoopWorker
   auto tasks_to_wait_for = tasks_started - tasks_revoked;
-  while (ps.tasks_finished < tasks_to_wait_for) {
+  while (ps.tasks_finished.load(std::memory_order_acquire) < tasks_to_wait_for) {
     onnxruntime::concurrency::SpinPause();
   }
   // Clear status to allow the ThreadPoolParallelSection to be
   // re-used.
-  ps.tasks_finished = 0;
+  ps.tasks_finished.store(0, std::memory_order_release);
 }
 
 void EndParallelSection(ThreadPoolParallelSection &ps) override {
@@ -1078,86 +1078,20 @@
 // Run a single parallel loop _without_ a parallel section.  This is a
 // special case of RunInParallelSection, avoiding code paths for
 // handing off multiple loops to the pool of workers.
-<<<<<<< HEAD
-
-void RunInParallel(std::function<void(unsigned idx)> fn, unsigned /*n*/, std::ptrdiff_t block_size) override {
-=======
 void RunInParallel(std::function<void(unsigned idx)> fn, unsigned n, std::ptrdiff_t block_size) override {
->>>>>>> b5a95dfa
   profiler_.LogStartAndCoreAndBlock(block_size);
   PerThread* pt = GetPerThread();
   ThreadPoolParallelSection ps;
   StartParallelSectionInternal(*pt, ps);
 
-<<<<<<< HEAD
-  /*
-  // Summon workers to run the function (n is the desired maximum
-  // degree of parallelism, including the main thread).  Unlike the
-  // multi-loop RunInParallelSection, this single-loop worker can run
-  // fn directly without needing to receive it via ps.current_loop.
-  SummonWorkers(*pt, ps, n, fn);
-  */
-
-  std::function<bool(int, Task&, bool)> enqueue_fn = [&, this](int idx, Task w, bool logging) {
-    WorkerData& td = worker_data_[idx];
-    Queue& q = td.queue;
-    unsigned w_idx;
-    Task t = q.PushBackWithTag(w, pt->tag, w_idx);
-    if (t) {
-      return false;
-    } else {
-      td.EnsureAwake();
-      if (logging) {
-        ps.tasks.push_back({idx, w_idx});
-      }
-      return true;
-    } 
-  };
-
-  Task call_worker_fn = [&]() {
-    unsigned my_idx = ps.worker_idx++;
-    fn(my_idx);
-    ps.tasks_finished++;
-  };
-
-  bool dist_done = false;
-  bool work_done = false;
-  Task dist_task = [&] () {
-    for (auto i = 1; i < num_threads_; i++) {
-      enqueue_fn(i, call_worker_fn, true);
-    }
-    dist_done = true;
-    fn(ps.worker_idx++);
-    work_done = true;
-  };
-
-  bool dist_start = enqueue_fn(0, dist_task, false);
-  profiler_.LogEndAndStart(ThreadPoolProfiler::DISTRIBUTION);
-
-  // Run work in the main thread
-  fn(ps.worker_idx++);
-  profiler_.LogEndAndStart(ThreadPoolProfiler::RUN);
-  if (dist_start) {
-    while (!dist_done) {
-      onnxruntime::concurrency::SpinPause();
-    }
-  }
-  // Wait for workers to exit the parallel section and hence to have
-  // completed the loop (i.e., ps.tasks_finished matches the number of
-  // tasks that have been created less the number successfully
-  // revoked).
-  EndParallelSectionInternal(*pt, ps);
-  if (dist_start) {
-    while (!work_done) {
-=======
   int dispatch_q_idx = -1;  // index of thread that dispatch work to all other threads
   int dispatch_w_idx = -1;  // index of enqueued work
   std::atomic<bool> dispatch_done{false};
   std::atomic<bool> dispatch_work_done{false};
 
   Task worker_fn = [&]() {
-    fn(ps.worker_idx++);
-    ps.tasks_finished++;
+    fn(ps.worker_idx.fetch_add(1, std::memory_order_relaxed));
+    ps.tasks_finished.fetch_add(1, std::memory_order_release);
   };
 
   std::function<int(int, Task&, bool)> enqueue_fn = [&, this](int q_idx, Task& w, bool logging) {
@@ -1196,7 +1130,7 @@
       enqueue_fn(q_idx, worker_fn, true);
     }
     dispatch_done.store(true, std::memory_order_release);  // dispatch complete
-    fn(ps.worker_idx++);
+    fn(ps.worker_idx.fetch_add(1, std::memory_order_relaxed));
     dispatch_work_done.store(true, std::memory_order_release);  // work complete
   };
 
@@ -1215,7 +1149,7 @@
   }
 
   profiler_.LogEndAndStart(ThreadPoolProfiler::DISTRIBUTION);
-  fn(ps.worker_idx++);  // run work in the main thread
+  fn(ps.worker_idx.fetch_add(1, std::memory_order_relaxed));  // run work in the main thread
   profiler_.LogEndAndStart(ThreadPoolProfiler::RUN);
 
   if (dispatch_w_idx != -1) {
@@ -1231,7 +1165,6 @@
   EndParallelSectionInternal(*pt, ps);
   if (dispatch_w_idx != -1) {
     while (!dispatch_work_done.load(std::memory_order_acquire)) {  // if started, wait for work completion
->>>>>>> b5a95dfa
       onnxruntime::concurrency::SpinPause();
     }
   }
