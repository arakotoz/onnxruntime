--- conflicted
+++ resolved
@@ -331,11 +331,7 @@
   return ApplyAttention(Q, K, V, mask_index, past, output, nullptr, nullptr,
                         batch_size, sequence_length, sequence_length,
                         parameters.head_size, parameters.v_head_size, parameters.v_hidden_size,
-<<<<<<< HEAD
-                        extra_add_qk, false, context);
-=======
-                        relative_position_bias, context);
->>>>>>> f096f616
+                        relative_position_bias, false, context);
 }
 }  // namespace contrib
 }  // namespace onnxruntime