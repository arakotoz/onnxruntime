from typing import List, Tuple

import numpy as np
import torch
from transformers import PretrainedConfig

from onnxruntime import InferenceSession, OrtValue


# Get position_ids from attention_mask
def get_position_ids(attention_mask: torch.Tensor, use_past_kv: bool):
    position_ids = attention_mask.long().cumsum(-1) - 1
    position_ids.masked_fill_(attention_mask == 0, 1)
    if use_past_kv:
        # Shape: (batch_size, 1)
        position_ids = position_ids[:, -1].unsqueeze(-1)

    # Shape: (batch_size, sequence_length)
    return position_ids


# Inputs for first pass to get initial past_key_values
#   input_ids: (batch_size, sequence_length)
#   attention_mask: (batch_size, sequence_length)
#   position_ids: (batch_size, sequence_length)
def get_sample_inputs(
    config: PretrainedConfig,
    device: torch.device,
    batch_size: int,
    seq_len: int,
    engine: str = "pt",
    return_dict: bool = False,
):
    input_ids = torch.randint(low=0, high=config.vocab_size, size=(batch_size, seq_len), dtype=torch.int64)
    attention_mask = torch.ones(batch_size, seq_len, dtype=torch.int64)
    position_ids = get_position_ids(attention_mask, use_past_kv=False)

    # Convert inputs to NumPy (for ORT) or send to device (for PyTorch)
    input_ids = input_ids.numpy() if engine == "ort" else input_ids.to(device)
    attention_mask = attention_mask.numpy() if engine == "ort" else attention_mask.to(device)
    position_ids = position_ids.numpy() if engine == "ort" else position_ids.to(device)

    if not return_dict:
        # For export
        return (input_ids, attention_mask, position_ids)

    inputs = {
        "input_ids": input_ids,
        "attention_mask": attention_mask,
        "position_ids": position_ids,
    }
    return inputs


# Inputs for subsequent passes with past_key_values
#   input_ids: (batch_size, 1)
#   attention_mask: (batch_size, past_sequence_length + 1)
#   position_ids: (batch_size, 1)
#   past_key: (batch_size, num_heads, past_sequence_length, head_size)
#   past_value: (batch_size, num_heads, past_sequence_length, head_size)
def get_sample_with_past_kv_inputs(
    config: PretrainedConfig,
    device: torch.device,
    batch_size: int,
    past_seq_len: int,
    use_fp16: bool = False,
    engine: str = "pt",
    return_dict: bool = False,
    world_size: int = 1,
):
    input_ids = torch.randint(low=0, high=config.vocab_size, size=(batch_size, 1), dtype=torch.int64)
    attention_mask = torch.ones(batch_size, past_seq_len + 1, dtype=torch.int64)
    # position_ids is of shape (batch_size, 1)
    position_ids = get_position_ids(attention_mask, use_past_kv=True)
    past_kv = get_past_kv_inputs(config, batch_size, past_seq_len, use_fp16, world_size=world_size)

    # Convert inputs to NumPy (for ORT) or send to device (for PyTorch)
    input_ids = input_ids.numpy() if engine == "ort" else input_ids.to(device)
    attention_mask = attention_mask.numpy() if engine == "ort" else attention_mask.to(device)
    position_ids = position_ids.numpy() if engine == "ort" else position_ids.to(device)
    past_kv = (
        flatten_past_kv_inputs(past_kv)
        if engine == "ort"
        else list(map(lambda kv: (kv[0].to(device), kv[1].to(device)), past_kv))
    )

    if not return_dict:
        # For export
        assert isinstance(past_kv, list)
        return (input_ids, attention_mask, position_ids, past_kv)

    inputs = {
        "input_ids": input_ids,
        "attention_mask": attention_mask,
        "position_ids": position_ids,
    }
    if engine == "ort":
        assert isinstance(past_kv, dict)
        inputs.update(past_kv)
    else:
        assert isinstance(past_kv, list)
        inputs["past_key_values"] = past_kv

    return inputs


# Inputs for all passes with past_key_values
#   input_ids: (batch_size, sequence_length)
#   attention_mask: (batch_size, past_sequence_length + sequence_length)
#   position_ids: (batch_size, sequence_length)
#   past_key: (batch_size, num_heads, kv_sequence_length, head_size)
#      For models with GQA, kv_sequence_length = max_sequence_length
#      For models without GQA, kv_sequence_length = past_sequence_length
#   past_value: (batch_size, num_heads, kv_sequence_length, head_size)
#      For models with GQA, kv_sequence_length = max_sequence_length
#      For models without GQA, kv_sequence_length = past_sequence_length
def get_merged_sample_with_past_kv_inputs(
    config: PretrainedConfig,
    device: torch.device,
    batch_size: int,
    seq_len: int,
    past_seq_len: int,
    max_seq_len: int,
    use_fp16: bool = False,
    engine: str = "pt",
    return_dict: bool = False,
    world_size: int = 1,
):
    input_ids = torch.randint(low=0, high=config.vocab_size, size=(batch_size, seq_len), dtype=torch.int64)
    attention_mask = torch.ones(batch_size, past_seq_len + seq_len, dtype=torch.int64)
    # position_ids is of shape (batch_size, seq_len) for prompt generation, (batch_size, 1) for token generation
    position_ids = get_position_ids(attention_mask, use_past_kv=(past_seq_len != 0))
    past_kv = get_past_kv_inputs(config, batch_size, past_seq_len, use_fp16, world_size=world_size)

    # Convert inputs to NumPy (for ORT) or send to device (for PyTorch)
    input_ids = input_ids.numpy() if engine == "ort" else input_ids.to(device)
    attention_mask = attention_mask.numpy() if engine == "ort" else attention_mask.to(device)
    position_ids = position_ids.numpy() if engine == "ort" else position_ids.to(device)
    past_kv = (
        flatten_past_kv_inputs(past_kv)
        if engine == "ort"
        else list(map(lambda kv: (kv[0].to(device), kv[1].to(device)), past_kv))
    )

    if not return_dict:
        # For export
        assert isinstance(past_kv, list)
        return (input_ids, attention_mask, position_ids, past_kv)

    inputs = {
        "input_ids": input_ids,
        "attention_mask": attention_mask,
        "position_ids": position_ids,
    }
    if engine == "ort":
        assert isinstance(past_kv, dict)
        inputs.update(past_kv)

        if use_fp16:  # If model has GQA
            del inputs["attention_mask"]
            inputs["past_sequence_length"] = np.array([past_seq_len], dtype=np.int64)
            inputs = enable_past_present_share_buffer(inputs, past_seq_len, max_seq_len)

    else:
        assert isinstance(past_kv, list)
        inputs["past_key_values"] = past_kv

    return inputs


# Inputs for Microsoft export from https://github.com/microsoft/Llama-2-Onnx
def get_msft_sample_inputs(
    config: PretrainedConfig,
    batch_size: int,
    past_seq_len: int,
    seq_len: int,
    max_seq_len: int,
    use_fp16: bool,
    split_kv: bool,
):
    np_dtype = np.float16 if use_fp16 else np.float32
    head_size = config.hidden_size // config.num_attention_heads

    if not split_kv:
        ort_inputs = {
            "x": np.random.rand(batch_size, seq_len, config.hidden_size).astype(np_dtype),
            "attn_mask": (-10000.0 * np.triu(np.ones((batch_size, max_seq_len, max_seq_len)), k=1)).astype(np_dtype),
            "k_cache": np.random.rand(
                batch_size, config.num_hidden_layers, past_seq_len, config.num_attention_heads, head_size
            ).astype(np_dtype),
            "v_cache": np.random.rand(
                batch_size, config.num_hidden_layers, past_seq_len, config.num_attention_heads, head_size
            ).astype(np_dtype),
            "pos": np.array(past_seq_len, dtype=np.int64),
        }
    else:
        ort_inputs = {
            "x": np.random.rand(batch_size, seq_len, config.hidden_size).astype(np_dtype),
            "attn_mask": (np.triu(np.ones((batch_size, max_seq_len, max_seq_len), dtype=np.int32), k=1) - 1).astype(
                np.int32
            ),
            "pos": np.array(past_seq_len, dtype=np.int64),
        }
        for i in range(config.num_hidden_layers):
            ort_inputs.update(
                {
                    f"k_{i}_cache": np.random.rand(
                        batch_size, config.num_attention_heads, past_seq_len, head_size
                    ).astype(np_dtype),
                    f"v_{i}_cache": np.random.rand(
                        batch_size, config.num_attention_heads, past_seq_len, head_size
                    ).astype(np_dtype),
                }
            )

        if use_fp16:  # If model has GQA
            del ort_inputs["attn_mask"]
            ort_inputs = enable_past_present_share_buffer(ort_inputs, past_seq_len, max_seq_len)

    return ort_inputs


# Create past_key_values
# Each is of shape (batch_size, num_heads, past_sequence_length, head_size)
<<<<<<< HEAD
def get_past_kv_inputs(config: PretrainedConfig, batch_size: int, past_seq_len: int, use_fp16: bool):
    num_heads, head_size = config.num_key_value_heads, config.hidden_size // config.num_attention_heads
=======
def get_past_kv_inputs(config: LlamaConfig, batch_size: int, past_seq_len: int, use_fp16: bool, world_size: int = 1):
    num_heads, head_size = config.num_key_value_heads // world_size, config.hidden_size // config.num_attention_heads
>>>>>>> 8d48d3e9
    torch_dtype = torch.float16 if use_fp16 else torch.float32
    past_kv = [
        (
            torch.rand(batch_size, num_heads, past_seq_len, head_size, dtype=torch_dtype),
            torch.rand(batch_size, num_heads, past_seq_len, head_size, dtype=torch_dtype),
        )
        for _ in range(config.num_hidden_layers)
    ]
    return past_kv


# Convert list of past_key_values to dict of past_key and past_value
def flatten_past_kv_inputs(past_key_values: List[Tuple[torch.Tensor, torch.Tensor]]):
    past_kv = {}
    for i, (past_k, past_v) in enumerate(past_key_values):
        past_kv[f"past_key_values.{i}.key"] = past_k.detach().cpu().numpy()
        past_kv[f"past_key_values.{i}.value"] = past_v.detach().cpu().numpy()
    return past_kv


# Format PyTorch inputs to ONNX Runtime inputs
def convert_inputs_for_ort(
    pt_inputs: dict,
    use_fp16: bool,
    use_buffer_share: bool = False,
    past_seq_len: int = 0,
    max_seq_len: int = 2048,
    device: str = "",
    device_id: int = -1,
):
    ort_inputs = {}
    for k, v in pt_inputs.items():
        if isinstance(v, np.ndarray):
            ort_inputs[k] = v
        elif k == "past_key_values":
            ort_inputs.update(flatten_past_kv_inputs(v))
        elif k == "attention_mask" and use_fp16 and use_buffer_share:
            # Skip because FP16 model has GroupQueryAttention, uses buffer sharing,
            # and GQA supports a causal mask by default

            # Instead, add the past sequence length input for GQA
            ort_inputs["past_sequence_length"] = np.array([past_seq_len], dtype=np.int64)
        else:
            ort_inputs[k] = v.detach().cpu().numpy()

    # Reshape kv caches if using past-present-share-buffer
    if use_buffer_share and device != "" and device != "cpu" and device_id > -1:
        ort_inputs = enable_past_present_share_buffer(ort_inputs, past_seq_len, max_seq_len)

    return ort_inputs


def enable_past_present_share_buffer(ort_inputs: dict, past_seq_len: int, max_seq_len: int):
    for k, v in ort_inputs.items():
        # Allocate new buffers with max_sequence_length for GQA
        if "cache" in k or "past_key_values" in k:
            # Copy v (BxSxPxH) into new_v (BxSxMxH)
            batch_size, num_heads, _, head_size = v.shape
            new_v = np.zeros((batch_size, num_heads, max_seq_len, head_size), dtype=v.dtype)
            new_v[:batch_size, :num_heads, :past_seq_len, :head_size] = v
            ort_inputs[k] = new_v
    return ort_inputs


# Add IO bindings for execution providers
def add_io_bindings(model: InferenceSession, ort_inputs: dict, device: str, device_id: int, kv_cache_ortvalues: dict):
    use_fp16 = False
    io_binding = model.io_binding()

    for k, v in ort_inputs.items():
        # Detect if model is in FP16
        if v.dtype == np.float16:
            use_fp16 = True

        # Bind OrtValue inputs to device
        if use_fp16 and ("cache" in k or "past_key_values" in k):
            if k not in kv_cache_ortvalues:
                v_device = OrtValue.ortvalue_from_numpy(v, device_type=device, device_id=device_id)
                io_binding.bind_ortvalue_input(k, v_device)
                kv_cache_ortvalues[k] = v_device
            else:
                kv_cache_ortvalues[k].update_inplace(v)
                io_binding.bind_ortvalue_input(k, kv_cache_ortvalues[k])
        else:
            v_device = OrtValue.ortvalue_from_numpy(v, device_type=device, device_id=device_id)
            io_binding.bind_ortvalue_input(k, v_device)

    for output in model.get_outputs():
        name = output.name
        if use_fp16 and ("out" in name or "present" in name):
            # Bind present KV cache outputs to past KV cache inputs in order to buffer share
            input_name = name.replace("out", "cache").replace("present", "past_key_values")
            io_binding.bind_ortvalue_output(name, kv_cache_ortvalues[input_name])
        else:
            io_binding.bind_output(name, device_type=device, device_id=device_id)

    return io_binding, kv_cache_ortvalues<|MERGE_RESOLUTION|>--- conflicted
+++ resolved
@@ -222,13 +222,8 @@
 
 # Create past_key_values
 # Each is of shape (batch_size, num_heads, past_sequence_length, head_size)
-<<<<<<< HEAD
-def get_past_kv_inputs(config: PretrainedConfig, batch_size: int, past_seq_len: int, use_fp16: bool):
-    num_heads, head_size = config.num_key_value_heads, config.hidden_size // config.num_attention_heads
-=======
-def get_past_kv_inputs(config: LlamaConfig, batch_size: int, past_seq_len: int, use_fp16: bool, world_size: int = 1):
+def get_past_kv_inputs(config: PretrainedConfig, batch_size: int, past_seq_len: int, use_fp16: bool, world_size: int = 1):
     num_heads, head_size = config.num_key_value_heads // world_size, config.hidden_size // config.num_attention_heads
->>>>>>> 8d48d3e9
     torch_dtype = torch.float16 if use_fp16 else torch.float32
     past_kv = [
         (
