--- conflicted
+++ resolved
@@ -21,11 +21,7 @@
 from optimum.onnxruntime import ORTModelForCausalLM
 from torch.profiler import ProfilerActivity, profile, record_function
 from tqdm import trange
-<<<<<<< HEAD
 from transformers import AutoModelForCausalLM, AutoTokenizer, AutoConfig
-=======
-from transformers import AutoModelForCausalLM, LlamaConfig, LlamaForCausalLM, LlamaTokenizer, MistralConfig
->>>>>>> 474c5a8d
 
 import onnxruntime as ort
 from onnxruntime.transformers.benchmark_helper import measure_memory, setup_logger
@@ -124,35 +120,7 @@
                 engine="pt",
                 return_dict=True,
             )
-<<<<<<< HEAD
-    
-=======
-    elif args.benchmark_type == "mistral-ort":
-        # Using merged model in Optimum (e.g. created by convert_to_onnx export)
-        init_inputs = get_merged_sample_with_past_kv_inputs(
-            args.config,
-            args.target_device,
-            args.batch_size,
-            seq_len=args.sequence_length,
-            past_seq_len=0,
-            max_seq_len=max_seq_len,
-            use_fp16=args.use_fp16,
-            engine="ort",
-            return_dict=True,
-        )
-        iter_inputs = get_merged_sample_with_past_kv_inputs(
-            args.config,
-            args.target_device,
-            args.batch_size,
-            seq_len=1,
-            past_seq_len=args.sequence_length,
-            max_seq_len=max_seq_len,
-            use_fp16=args.use_fp16,
-            engine="ort",
-            return_dict=True,
-        )
-
->>>>>>> 474c5a8d
+
     elif args.benchmark_type == "ort-convert-to-onnx":
         # Microsoft export from convert_to_onnx
         init_inputs = get_merged_sample_with_past_kv_inputs(
@@ -231,20 +199,6 @@
 
         if args.benchmark_type == "hf-pt-compile":
             model = torch.compile(model)
-<<<<<<< HEAD
-=======
-
-    elif args.benchmark_type in {"mistral-hf"}:
-        source = args.hf_pt_dir_path if args.hf_pt_dir_path else args.model_name
-        start_time = time.time()
-        model = AutoModelForCausalLM.from_pretrained(
-            source,
-            torch_dtype=torch.float16 if args.use_fp16 else torch.float32,
-            use_auth_token=args.auth,
-            use_cache=True,
-        ).to(args.target_device)
-        end_time = time.time()
->>>>>>> 474c5a8d
 
     elif args.benchmark_type in {"hf-ort", "ort-msft", "ort-convert-to-onnx"}:
         sess_options = ort.SessionOptions()
@@ -565,19 +519,13 @@
         "--benchmark-type",
         type=str,
         required=True,
-<<<<<<< HEAD
-        choices=["hf-pt-eager", "hf-pt-compile", "hf-ort", "ort-msft", "ort-convert-to-onnx"]
-=======
         choices=[
             "hf-pt-eager",
             "hf-pt-compile",
             "hf-ort",
             "ort-msft",
             "ort-convert-to-onnx",
-            "mistral-ort",
-            "mistral-hf",
         ],
->>>>>>> 474c5a8d
     )
     parser.add_argument(
         "-m",
@@ -699,16 +647,9 @@
     logger.info(args.__dict__)
     torch.backends.cudnn.benchmark = True
 
-<<<<<<< HEAD
     tokenizer = AutoTokenizer.from_pretrained(args.model_name)
     config = AutoConfig.from_pretrained(args.model_name)
-=======
-    tokenizer = LlamaTokenizer.from_pretrained(args.model_name)
-    if args.benchmark_type in ("mistral-ort", "mistral-hf"):
-        config = MistralConfig.from_pretrained(args.model_name)
-    else:
-        config = LlamaConfig.from_pretrained(args.model_name)
->>>>>>> 474c5a8d
+
     target_device = f"cuda:{args.device_id}" if args.device != "cpu" else args.device
     use_fp16 = args.precision == "fp16"
 
