// Copyright (c) Microsoft Corporation. All rights reserved.
// Licensed under the MIT License.

#include "core/optimizer/graph_transformer_utils.h"

#include <algorithm>
#include <variant>

#include "core/optimizer/conv_activation_fusion.h"
#include "core/optimizer/nhwc_transformer.h"
#include "core/optimizer/qdq_transformer/qdq_final_cleanup.h"
#include "core/optimizer/qdq_transformer/selectors_actions/qdq_selector_action_transformer.h"
#include "core/optimizer/selectors_actions/selector_action_transformer_apply_contexts.h"
#include "core/session/onnxruntime_session_options_config_keys.h"

#if !defined(ORT_MINIMAL_BUILD)

#include "core/mlas/inc/mlas.h"
#include "core/optimizer/attention_fusion.h"
#include "core/optimizer/bias_dropout_fusion.h"
#include "core/optimizer/bias_gelu_fusion.h"
#include "core/optimizer/bias_softmax_fusion.h"
#include "core/optimizer/cast_elimination.h"
#include "core/optimizer/common_subexpression_elimination.h"
#include "core/optimizer/constant_folding.h"
#include "core/optimizer/constant_sharing.h"
#include "core/optimizer/conv_add_act_fusion.h"
#include "core/optimizer/conv_add_fusion.h"
#include "core/optimizer/conv_bn_fusion.h"
#include "core/optimizer/conv_mul_fusion.h"
#include "core/optimizer/div_mul_fusion.h"
#include "core/optimizer/double_qdq_pairs_remover.h"
#include "core/optimizer/dropout_elimination.h"
#include "core/optimizer/dynamic_quantize_matmul_fusion.h"
#include "core/optimizer/embed_layer_norm_fusion.h"
#include "core/optimizer/expand_elimination.h"
#include "core/optimizer/fast_gelu_fusion.h"
#include "core/optimizer/free_dim_override_transformer.h"
#include "core/optimizer/gather_fusion.h"
#include "core/optimizer/gelu_approximation.h"
#include "core/optimizer/gelu_fusion.h"
#include "core/optimizer/gemm_activation_fusion.h"
#include "core/optimizer/gemm_sum_fusion.h"
#include "core/optimizer/gemm_transpose_fusion.h"
#include "core/optimizer/identical_children_consolidation.h"
#include "core/optimizer/identity_elimination.h"
#include "core/optimizer/layer_norm_fusion.h"
#include "core/optimizer/matmul_activation_fusion.h"
#include "core/optimizer/matmul_add_fusion.h"
#include "core/optimizer/matmul_integer_to_float.h"
#include "core/optimizer/matmul_scale_fusion.h"
#include "core/optimizer/matmul_transpose_fusion.h"
#include "core/optimizer/matmul_bn_fusion.h"
#include "core/optimizer/pad_fusion.h"
#include "core/optimizer/nchwc_transformer.h"
#include "core/optimizer/noop_elimination.h"
#include "core/optimizer/not_where_fusion.h"
#include "core/optimizer/pre_shape_node_elimination.h"
#ifdef MLAS_TARGET_AMD64_IX86
#include "core/optimizer/qdq_transformer/avx2_weight_s8_to_u8.h"
#endif
#include "core/optimizer/qdq_transformer/clip_quantizelinear.h"
#include "core/optimizer/qdq_transformer/ensure_unique_dq_for_node_unit.h"
#include "core/optimizer/qdq_transformer/qdq_propagation.h"
#include "core/optimizer/qdq_transformer/qdq_s8_to_u8.h"
#include "core/optimizer/qdq_transformer/relu_quantizelinear.h"
#include "core/optimizer/quick_gelu_fusion.h"
#include "core/optimizer/relu_clip_fusion.h"
#include "core/optimizer/reshape_fusion.h"
#include "core/optimizer/rocm_blas_alt_impl.h"
#include "core/optimizer/rule_based_graph_transformer.h"
#include "core/optimizer/skip_layer_norm_fusion.h"
#include "core/optimizer/slice_elimination.h"
#include "core/optimizer/transpose_optimizer.h"
#include "core/optimizer/unsqueeze_elimination.h"
#ifdef ENABLE_TRAINING
#include "orttraining/core/optimizer/bias_softmax_dropout_fusion.h"
#include "orttraining/core/optimizer/bitmask_dropout_replacement.h"
#include "orttraining/core/optimizer/sce_loss_grad_bias_fusion.h"
#include "orttraining/core/optimizer/memory_optimizer.h"
#endif
#ifdef ENABLE_TRITON
#include "orttraining/core/optimizer/triton_fusion.h"
#include "orttraining/core/framework/triton/triton_op_executor.h"
#endif  // ENABLE_TRITON

#endif  // !defined(ORT_MINIMAL_BUILD)

namespace onnxruntime::optimizer_utils {

static void FilterTransformers(InlinedVector<std::unique_ptr<GraphTransformer>>& transformers,
                               const InlinedHashSet<std::string>& transformers_to_disable) {
  if (transformers_to_disable.empty()) return;

  transformers.erase(
      std::remove_if(transformers.begin(), transformers.end(),
                     [&, transformers_to_disable_end = transformers_to_disable.end()](const std::unique_ptr<GraphTransformer>& transformer) {
                       return !transformer ||
                              transformers_to_disable.find(transformer->Name()) != transformers_to_disable_end;
                     }),
      transformers.end());
}

#if !defined(ORT_MINIMAL_BUILD)

std::string GenerateRuleBasedTransformerName(TransformerLevel level) {
  return "Level" + std::to_string(static_cast<uint32_t>(level)) + "_RuleBasedTransformer";
}

InlinedVector<std::unique_ptr<RewriteRule>> GenerateRewriteRules(
    TransformerLevel level,
    const InlinedHashSet<std::string>& rules_to_disable) {
  InlinedVector<std::unique_ptr<RewriteRule>> rules;
  switch (level) {
    case TransformerLevel::Level1:
      rules.push_back(std::make_unique<EliminateIdentity>());
      rules.push_back(std::make_unique<EliminateSlice>());
      rules.push_back(std::make_unique<UnsqueezeElimination>());
      rules.push_back(std::make_unique<EliminateDropout>());
      rules.push_back(std::make_unique<ExpandElimination>());
      rules.push_back(std::make_unique<CastElimination>());
      rules.push_back(std::make_unique<PreShapeNodeElimination>());
      rules.push_back(std::make_unique<NoopElimination>());
      rules.push_back(std::make_unique<DivMulFusion>());
      rules.push_back(std::make_unique<FuseReluClip>());
      rules.push_back(std::make_unique<GemmSumFusion>());
      rules.push_back(std::make_unique<GemmTransposeFusion>());
      rules.push_back(std::make_unique<NotWhereFusion>());
      rules.push_back(std::make_unique<ConvAddFusion>());
      rules.push_back(std::make_unique<ConvMulFusion>());
      rules.push_back(std::make_unique<ConvBNFusion>());
      rules.push_back(std::make_unique<PadFusion>());
      rules.push_back(std::make_unique<MatmulBNFusion>());
      rules.push_back(std::make_unique<ClipQuantFusion>());
      rules.push_back(std::make_unique<ReluQuantFusion>());
      break;

    case TransformerLevel::Level2:
      // No level2 rules available today
      break;

    case TransformerLevel::Level3:
      break;

    default:
      ORT_THROW("Unsupported optimization level: ", static_cast<int>(level));
  }

  if (rules_to_disable.empty()) {
    return rules;
  } else {
    InlinedVector<std::unique_ptr<RewriteRule>> filtered_list;
    const auto end = rules_to_disable.cend();
    std::for_each(rules.begin(), rules.end(),
                  [&](std::unique_ptr<RewriteRule>& item) {
                    if ((item != nullptr) && (rules_to_disable.find(item->Name()) == end)) {
                      filtered_list.push_back(std::move(item));
                    }
                  });

    return filtered_list;
  }
}

std::unique_ptr<RuleBasedGraphTransformer> GenerateRuleBasedGraphTransformer(
    TransformerLevel level,
    const InlinedHashSet<std::string>& rules_to_disable,
    const InlinedHashSet<std::string_view>& compatible_execution_providers) {
  auto rewrite_rules_to_register = GenerateRewriteRules(level, rules_to_disable);
  if (rewrite_rules_to_register.empty()) {
    return nullptr;
  }

  std::unique_ptr<RuleBasedGraphTransformer> rule_transformer =
      std::make_unique<RuleBasedGraphTransformer>(GenerateRuleBasedTransformerName(level),
                                                  compatible_execution_providers);
  for (auto& entry : rewrite_rules_to_register) {
    ORT_THROW_IF_ERROR(rule_transformer->Register(std::move(entry)));
  }

  return rule_transformer;
}

InlinedVector<std::unique_ptr<GraphTransformer>> GenerateTransformers(
    TransformerLevel level,
    const SessionOptions& session_options,
    const IExecutionProvider& cpu_execution_provider, /*required by constant folding*/
    const InlinedHashSet<std::string>& rules_and_transformers_to_disable) {
  InlinedVector<std::unique_ptr<GraphTransformer>> transformers;
  const bool disable_quant_qdq =
      session_options.config_options.GetConfigOrDefault(kOrtSessionOptionsDisableQuantQDQ, "0") == "1";
#ifndef DISABLE_CONTRIB_OPS
  const InlinedHashSet<std::string_view> cpu_ep = {onnxruntime::kCpuExecutionProvider};
#endif
  const InlinedHashSet<std::string_view> dml_ep = {onnxruntime::kDmlExecutionProvider};
  AllocatorPtr cpu_allocator = std::make_shared<CPUAllocator>();

  switch (level) {
    case TransformerLevel::Level1: {
      // RewriteRule optimizations are the simplest (they generally remove unnecessary nodes and are cheap to run)
      // so run them first so there is potentially less for the more intensive optimizations like ConstantFolding,
      // CommonSubexpressionElimination and TransposeOptimizer to do.
      auto rule_transformer = GenerateRuleBasedGraphTransformer(level, rules_and_transformers_to_disable, {});
      if (rule_transformer != nullptr) {
        transformers.emplace_back(std::move(rule_transformer));
      }

      // no filtering on execution provider for L1 optimizations as they only use official ONNX operators

      if (session_options.config_options.GetConfigOrDefault(kOrtSessionOptionsDisableDoubleQDQRemover, "0") == "0") {
        // We need to remove the duplicated QDQ Pairs before all other GraphTransformation.
        transformers.emplace_back(std::make_unique<DoubleQDQPairsRemover>());
      }

      // Put ConstantSharing before CommonSubexpressionElimination by intention as it can create more opportunities for
      // CSE. For example, if A and B nodes both do Add operation with a same value but different initializers, by
      // default, CSE will not merge them, because the different initializers are represented by different NodeArg.
      InlinedHashSet<std::string> excluded_initializers;
      excluded_initializers.reserve(session_options.initializers_to_share_map.size());
      for (const auto& p : session_options.initializers_to_share_map) {
        excluded_initializers.insert(p.first);
      }
      const InlinedHashSet<std::string_view> no_limit_empty_ep_list = {};
      transformers.emplace_back(std::make_unique<ConstantSharing>(no_limit_empty_ep_list, excluded_initializers));

      transformers.emplace_back(std::make_unique<CommonSubexpressionElimination>());
      transformers.emplace_back(std::make_unique<ConstantFolding>(cpu_execution_provider, !disable_quant_qdq));
      transformers.emplace_back(std::make_unique<MatMulAddFusion>());
      transformers.emplace_back(std::make_unique<ReshapeFusion>());
      transformers.emplace_back(std::make_unique<FreeDimensionOverrideTransformer>(
          session_options.free_dimension_overrides));

      if (!disable_quant_qdq) {
        transformers.emplace_back(std::make_unique<QDQPropagationTransformer>());

        // EnsureUniqueDQForNodeUnit is actually a required graph transformation. The unique DQ per QDQ node unit input
        // condition that it ensures is important for the partitioning that happens after Level1 optimizers are run.
        // It runs unconditionally in InferenceSession::TransformGraph() prior to Level1 optimizers.
        // We also put it here with other Level1 optimizers so that it can fix things up after their changes.
        transformers.emplace_back(std::make_unique<EnsureUniqueDQForNodeUnit>());
      }

      // add __backwardpass attribute to nodes after YieldOp, ROCm-only
      const InlinedHashSet<std::string_view> rocm_ep = {onnxruntime::kRocmExecutionProvider};
      transformers.emplace_back(std::make_unique<RocmBlasAltImpl>(rocm_ep));

      // run TransposeOptimizer last as it works in a slightly different way by moving Transpose nodes around.
      // shouldn't affect the end result - just easier to debug any issue if it's last.
      transformers.emplace_back(std::make_unique<TransposeOptimizer>(std::move(cpu_allocator)));
    } break;

    case TransformerLevel::Level2: {
      // we run TransposeOptimizer again in Level2 for some CPU EP specific optimizations that can only be
      // applied once nodes are assigned to the CPU EP (which happens between level 1 and level 2).
      transformers.emplace_back(std::make_unique<TransposeOptimizer>(std::move(cpu_allocator), kCpuExecutionProvider));

      const bool enable_quant_qdq_cleanup =
          session_options.config_options.GetConfigOrDefault(kOrtSessionOptionsEnableQuantQDQCleanup, "0") == "1";
#if !defined(DISABLE_CONTRIB_OPS)
      const bool qdq_is_int8_allowed =
          session_options.config_options.GetConfigOrDefault(kOrtSessionOptionsQDQIsInt8Allowed,
                                                            QDQIsInt8Allowed() ? "1" : "0") == "1";
      const bool enable_gelu_approximation =
          session_options.config_options.GetConfigOrDefault(kOrtSessionOptionsEnableGeluApproximation, "0") == "1";

      const InlinedHashSet<std::string_view> cuda_rocm_eps = {onnxruntime::kCudaExecutionProvider,
                                                              onnxruntime::kRocmExecutionProvider};
      const InlinedHashSet<std::string_view> cpu_cuda_rocm_eps = {onnxruntime::kCpuExecutionProvider,
                                                                  onnxruntime::kCudaExecutionProvider,
                                                                  onnxruntime::kRocmExecutionProvider};
      const InlinedHashSet<std::string_view> cpu_cuda_dml_rocm_eps = {onnxruntime::kCpuExecutionProvider,
                                                                      onnxruntime::kCudaExecutionProvider,
                                                                      onnxruntime::kRocmExecutionProvider,
                                                                      onnxruntime::kDmlExecutionProvider};
<<<<<<< HEAD
      const InlinedHashSet<std::string_view> cpu_cuda_rocm_acl_armnn_eps = {onnxruntime::kCpuExecutionProvider,
                                                                            onnxruntime::kCudaExecutionProvider,
                                                                            onnxruntime::kRocmExecutionProvider,
                                                                            onnxruntime::kAclExecutionProvider,
                                                                            onnxruntime::kArmNNExecutionProvider};
      const InlinedHashSet<std::string_view> cpu_dml_eps = {onnxruntime::kCpuExecutionProvider,
                                                            onnxruntime::kDmlExecutionProvider};
=======
      const InlinedHashSet<std::string_view> cpu_cuda_rocm_acl_armnn_js_eps = {onnxruntime::kCpuExecutionProvider,
                                                                               onnxruntime::kCudaExecutionProvider,
                                                                               onnxruntime::kRocmExecutionProvider,
                                                                               onnxruntime::kAclExecutionProvider,
                                                                               onnxruntime::kArmNNExecutionProvider,
                                                                               onnxruntime::kJsExecutionProvider};

>>>>>>> 2ec1f94b
#ifdef MLAS_TARGET_AMD64_IX86
      const bool avx2_precision_mode =
          session_options.config_options.GetConfigOrDefault(kOrtSessionOptionsAvx2PrecisionMode, "0") == "1" && MlasPlatformU8S8Overflow();
#else
      const bool avx2_precision_mode = false;
#endif
      if (!disable_quant_qdq) {
        // currently we don't support QDQS8ToU8Transformer in a minimal build and if supported, this needs to run in
        // Level 1 during export and not Level 2 at runtime as it would result in overlapping optimizations which
        // runtime optimization does not support, so add session config value here to force qdqisint8allowed to be true.
        if (!qdq_is_int8_allowed) {
          transformers.emplace_back(std::make_unique<QDQS8ToU8Transformer>(avx2_precision_mode, cpu_ep));
        }
        transformers.emplace_back(std::make_unique<QDQSelectorActionTransformer>(qdq_is_int8_allowed));
      }

      transformers.emplace_back(std::make_unique<GemmActivationFusion>(cpu_ep));
      transformers.emplace_back(std::make_unique<MatMulIntegerToFloatFusion>(cpu_dml_eps));
      transformers.emplace_back(std::make_unique<DynamicQuantizeMatMulFusion>(cpu_ep));

      transformers.emplace_back(std::make_unique<ConvActivationFusion>(cpu_cuda_rocm_acl_armnn_js_eps));

      transformers.emplace_back(std::make_unique<GeluFusion>(cpu_cuda_dml_rocm_eps));
      transformers.emplace_back(std::make_unique<LayerNormFusion>(cpu_cuda_dml_rocm_eps));
      transformers.emplace_back(std::make_unique<SimplifiedLayerNormFusion>(cpu_cuda_rocm_eps));
      transformers.emplace_back(std::make_unique<AttentionFusion>(cpu_cuda_dml_rocm_eps));
      transformers.emplace_back(std::make_unique<EmbedLayerNormFusion>(cpu_cuda_dml_rocm_eps));
      transformers.emplace_back(std::make_unique<GatherToSplitFusion>(cpu_cuda_rocm_eps));
      transformers.emplace_back(std::make_unique<GatherToSliceFusion>(cpu_cuda_rocm_eps));

      transformers.emplace_back(std::make_unique<MatmulTransposeFusion>(cpu_cuda_dml_rocm_eps));
      transformers.emplace_back(std::make_unique<BiasGeluFusion>(cpu_cuda_dml_rocm_eps));

      transformers.emplace_back(std::make_unique<SkipLayerNormFusion>(cpu_cuda_dml_rocm_eps));

      transformers.emplace_back(std::make_unique<FastGeluFusion>(cpu_cuda_rocm_eps));
      transformers.emplace_back(std::make_unique<QuickGeluFusion>(cpu_cuda_dml_rocm_eps));

      // GeluApproximation has side effects which may change results. It needs to be manually enabled,
      // or alternatively the model can be updated offline using a model conversion script
      //   e.g. fusion_gelu_approximation function used by onnxruntime/python/tools/transformers/onnx_model_bert.py
      if (enable_gelu_approximation) {
        transformers.emplace_back(std::make_unique<GeluApproximation>(cpu_cuda_rocm_eps));
      }

#ifdef ENABLE_TRITON
      if (training::framework::triton::TritonOpExecutor::Instance().IsInitialized()) {
        transformers.emplace_back(
            std::make_unique<TritonFusion>(training::framework::triton::TritonOpExecutor::Instance().GetConfigJson(),
                                           InlinedHashSet<std::string_view>{onnxruntime::kCudaExecutionProvider}));
      }
#endif  // ENABLE_TRITON

      transformers.emplace_back(std::make_unique<BiasSoftmaxFusion>(cpu_cuda_rocm_eps));
      transformers.emplace_back(std::make_unique<BiasDropoutFusion>(cuda_rocm_eps));
#ifdef ENABLE_TRAINING
      transformers.emplace_back(std::make_unique<BitmaskDropoutReplacement>(cuda_rocm_eps));
      transformers.emplace_back(std::make_unique<BiasSoftmaxDropoutFusion>(cuda_rocm_eps));
      transformers.emplace_back(std::make_unique<SceLossGradBiasFusion>(cpu_cuda_rocm_eps));
#endif

      transformers.emplace_back(std::make_unique<MatMulScaleFusion>(cpu_cuda_dml_rocm_eps));
      transformers.emplace_back(std::make_unique<MatMulActivationFusion>(dml_ep));

#ifdef MLAS_TARGET_AMD64_IX86
      if (avx2_precision_mode) {
        transformers.emplace_back(std::make_unique<Avx2WeightS8ToU8Transformer>(cpu_ep));
      }
#endif

#endif  // !defined(DISABLE_CONTRIB_OPS)
      // The QDQFinalCleanupTransformer must run AFTER other transformers that fuse Q/DQ nodes. Otherwise, their
      // fusions might be prevented if this one removes a Q/DQ node too early.
      transformers.emplace_back(std::make_unique<QDQFinalCleanupTransformer>(enable_quant_qdq_cleanup));

#ifdef ENABLE_TRAINING
      // Put memory optimization transformer at last (which is done after most of fusions are done) by intention.
      // Known issue: after memory optimization is completed, if some fusion happens, it is possible that the
      // node priority got changed. This may disorder the execution order of nodes to recompute.
      // TODO(pengwa): need to fix this issue.
      const std::string enable_memory_optimizer =
          session_options.config_options.GetConfigOrDefault(kOrtSessionOptionsMemoryOptimizerEnabler, "");
      const std::string probe_level =
          session_options.config_options.GetConfigOrDefault(kOrtSessionOptionsMemoryOptimizerProbeLevel, "0");
      transformers.emplace_back(std::make_unique<MemoryOptimizer>(enable_memory_optimizer, probe_level));
#endif

    } break;

    case TransformerLevel::Level3: {
#ifndef DISABLE_CONTRIB_OPS
      // Register the NCHWc layout transformer if supported by the platform.
      if (MlasNchwcGetBlockSize() > 1) {
        transformers.emplace_back(std::make_unique<NchwcTransformer>());
      }

      auto cpu_registry = cpu_execution_provider.GetKernelRegistry();
      auto nhwc_transformer = std::make_unique<NhwcTransformer>(std::move(cpu_allocator), std::move(cpu_registry));
      if (nhwc_transformer->IsActive()) {
        transformers.emplace_back(std::move(nhwc_transformer));
      }

      // NchwcTransformer must have a higher priority than ConvAddActivationFusion. NchwcTransformer does similar
      // fusions targeting CPU but also reorders the layout to NCHWc which is expected to be more efficient but is
      // only available on x86-64.
      // PR #6351 implemented similar fusion-pattern for CUDA only, and can only fuse conv-add-relu,
      // while we can fuse more activation.
      transformers.emplace_back(std::make_unique<ConvAddActivationFusion>(cpu_ep));
#endif

    } break;

    default:
      ORT_THROW("Unsupported optimization level: ", static_cast<int>(level));
  }

  FilterTransformers(transformers, rules_and_transformers_to_disable);

  return transformers;
}

#endif  // !defined(ORT_MINIMAL_BUILD)

#if !defined(ORT_MINIMAL_BUILD) || defined(ORT_EXTENDED_MINIMAL_BUILD)

InlinedVector<std::unique_ptr<GraphTransformer>> GenerateTransformersForMinimalBuild(
    TransformerLevel level,
    const SessionOptions& session_options,
    const SatApplyContextVariant& apply_context,
    const IExecutionProvider& cpu_execution_provider,
    const InlinedHashSet<std::string>& rules_and_transformers_to_disable) {
  InlinedVector<std::unique_ptr<GraphTransformer>> transformers;
  const bool saving = std::holds_alternative<SatRuntimeOptimizationSaveContext>(apply_context);

  switch (level) {
    case TransformerLevel::Level1:
      break;
    case TransformerLevel::Level2: {
#if !defined(DISABLE_CONTRIB_OPS)
      const bool disable_quant_qdq =
          session_options.config_options.GetConfigOrDefault(kOrtSessionOptionsDisableQuantQDQ, "0") == "1";
      const bool qdq_is_int8_allowed =
          session_options.config_options.GetConfigOrDefault(kOrtSessionOptionsQDQIsInt8Allowed,
                                                            QDQIsInt8Allowed() ? "1" : "0") == "1";

      // runtime optimizations only support CPU EP now
      const InlinedHashSet<std::string_view> cpu_ep = {onnxruntime::kCpuExecutionProvider};

      if (!disable_quant_qdq) {
        transformers.emplace_back(std::make_unique<QDQSelectorActionTransformer>(qdq_is_int8_allowed, apply_context));
      }

      transformers.emplace_back(std::make_unique<ConvActivationFusion>(cpu_ep, apply_context));
#else   // !defined(DISABLE_CONTRIB_OPS)
      ORT_UNUSED_PARAMETER(apply_context);
#endif  // !defined(DISABLE_CONTRIB_OPS)

      if (!saving) {
        const bool enable_quant_qdq_cleanup =
            session_options.config_options.GetConfigOrDefault(kOrtSessionOptionsEnableQuantQDQCleanup, "0") == "1";
        // The QDQFinalCleanupTransformer must run AFTER other transformers that fuse Q/DQ nodes. Otherwise, their
        // fusions might be prevented if this one removes a Q/DQ node too early.
        transformers.emplace_back(std::make_unique<QDQFinalCleanupTransformer>(enable_quant_qdq_cleanup));
      }

      break;
    }
    case TransformerLevel::Level3: {
      // currently the only level 3 optimizer is the NhwcTransformer which is fully supported at runtime
      if (!saving) {
#ifndef DISABLE_CONTRIB_OPS
        AllocatorPtr cpu_allocator = std::make_shared<CPUAllocator>();
        auto cpu_registry = cpu_execution_provider.GetKernelRegistry();
        auto nhwc_transformer = std::make_unique<NhwcTransformer>(std::move(cpu_allocator), std::move(cpu_registry));
        if (nhwc_transformer->IsActive()) {
          transformers.emplace_back(std::move(nhwc_transformer));
        }
#else
        ORT_UNUSED_PARAMETER(cpu_execution_provider);
#endif
      }
    } break;
    default:
      ORT_THROW("Unsupported optimization level: ", static_cast<int>(level));
  }

  FilterTransformers(transformers, rules_and_transformers_to_disable);

  return transformers;
}

#endif  // !defined(ORT_MINIMAL_BUILD) || defined(ORT_EXTENDED_MINIMAL_BUILD)

}  // namespace onnxruntime::optimizer_utils<|MERGE_RESOLUTION|>--- conflicted
+++ resolved
@@ -272,15 +272,6 @@
                                                                       onnxruntime::kCudaExecutionProvider,
                                                                       onnxruntime::kRocmExecutionProvider,
                                                                       onnxruntime::kDmlExecutionProvider};
-<<<<<<< HEAD
-      const InlinedHashSet<std::string_view> cpu_cuda_rocm_acl_armnn_eps = {onnxruntime::kCpuExecutionProvider,
-                                                                            onnxruntime::kCudaExecutionProvider,
-                                                                            onnxruntime::kRocmExecutionProvider,
-                                                                            onnxruntime::kAclExecutionProvider,
-                                                                            onnxruntime::kArmNNExecutionProvider};
-      const InlinedHashSet<std::string_view> cpu_dml_eps = {onnxruntime::kCpuExecutionProvider,
-                                                            onnxruntime::kDmlExecutionProvider};
-=======
       const InlinedHashSet<std::string_view> cpu_cuda_rocm_acl_armnn_js_eps = {onnxruntime::kCpuExecutionProvider,
                                                                                onnxruntime::kCudaExecutionProvider,
                                                                                onnxruntime::kRocmExecutionProvider,
@@ -288,7 +279,9 @@
                                                                                onnxruntime::kArmNNExecutionProvider,
                                                                                onnxruntime::kJsExecutionProvider};
 
->>>>>>> 2ec1f94b
+      const InlinedHashSet<std::string_view> cpu_dml_eps = { onnxruntime::kCpuExecutionProvider,
+                                                            onnxruntime::kDmlExecutionProvider };
+
 #ifdef MLAS_TARGET_AMD64_IX86
       const bool avx2_precision_mode =
           session_options.config_options.GetConfigOrDefault(kOrtSessionOptionsAvx2PrecisionMode, "0") == "1" && MlasPlatformU8S8Overflow();
