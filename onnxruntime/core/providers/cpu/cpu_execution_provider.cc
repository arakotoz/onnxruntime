// Copyright (c) Microsoft Corporation. All rights reserved.
// Licensed under the MIT License.

#include "core/providers/cpu/cpu_execution_provider.h"
#include "core/framework/op_kernel.h"
#include "core/framework/kernel_registry.h"
#include "core/mlas/inc/mlas.h"

#ifndef DISABLE_CONTRIB_OPS
#include "contrib_ops/cpu/cpu_contrib_kernels.h"
#endif

#if defined(ENABLE_TRAINING_OPS)
#include "orttraining/training_ops/cpu/cpu_training_kernels.h"
#endif

#include "core/framework/compute_capability.h"

namespace {
struct KernelRegistryAndStatus {
  std::shared_ptr<onnxruntime::KernelRegistry> kernel_registry = std::make_shared<onnxruntime::KernelRegistry>();
  onnxruntime::Status st;
};
}  // namespace

namespace onnxruntime {
CPUExecutionProvider::CPUExecutionProvider(const CPUExecutionProviderInfo& info, bool delay_allocator_registration)
    : IExecutionProvider{onnxruntime::kCpuExecutionProvider}, info_{info} {
  if (!delay_allocator_registration) {
    AllocatorManager mgr;  // needed only to call RegisterAllocator
    RegisterAllocator(mgr);
  }
}

void CPUExecutionProvider::RegisterAllocator(AllocatorManager& allocator_manager) {
  OrtDevice cpu_device{OrtDevice::CPU, OrtDevice::MemType::DEFAULT, DEFAULT_CPU_ALLOCATOR_DEVICE_ID};
  // if EP is used in multiple inference sessions we may already have an allocator. if so use that.
  auto cpu_alloc = GetAllocator(cpu_device.Id(), OrtMemTypeDefault);
  if (!cpu_alloc) {
    // use shared allocator if available
    cpu_alloc = allocator_manager.GetAllocator(OrtMemTypeDefault, cpu_device);

    if (!cpu_alloc) {
      // create our allocator
      bool create_arena = info_.create_arena;
#if defined(USE_JEMALLOC) || defined(USE_MIMALLOC)
      // JEMalloc/mimalloc already have memory pool, so just use device allocator.
      create_arena = false;
#elif !(defined(__amd64__) || defined(_M_AMD64) || defined(__aarch64__) || defined(_M_ARM64))
      // Disable Arena allocator for x86_32 build because it may run into infinite loop when integer overflow happens
      create_arena = false;
#endif
      AllocatorCreationInfo device_info{[](int) { return std::make_unique<CPUAllocator>(); },
                                        DEFAULT_CPU_ALLOCATOR_DEVICE_ID, create_arena};

      cpu_alloc = CreateAllocator(device_info);
      // enable sharing of our allocator
      allocator_manager.InsertAllocator(cpu_alloc);
    }

    InsertAllocator(cpu_alloc);
  }
}

// Forward declarations of op kernels
class ONNX_OPERATOR_VERSIONED_KERNEL_CLASS_NAME(kCpuExecutionProvider, kOnnxDomain, 6, 10, Clip);
class ONNX_OPERATOR_KERNEL_CLASS_NAME(kCpuExecutionProvider, kOnnxDomain, 6, Elu);
class ONNX_OPERATOR_KERNEL_CLASS_NAME(kCpuExecutionProvider, kOnnxDomain, 6, HardSigmoid);
class ONNX_OPERATOR_VERSIONED_KERNEL_CLASS_NAME(kCpuExecutionProvider, kOnnxDomain, 6, 15, LeakyRelu);
class ONNX_OPERATOR_VERSIONED_TYPED_KERNEL_CLASS_NAME(kCpuExecutionProvider, kOnnxDomain, 6, 12, float, Relu);
class ONNX_OPERATOR_VERSIONED_TYPED_KERNEL_CLASS_NAME(kCpuExecutionProvider, kOnnxDomain, 6, 12, double, Relu);
class ONNX_OPERATOR_KERNEL_CLASS_NAME(kCpuExecutionProvider, kOnnxDomain, 6, Selu);
class ONNX_OPERATOR_VERSIONED_TYPED_KERNEL_CLASS_NAME(kCpuExecutionProvider, kOnnxDomain, 6, 12, float, Sigmoid);
class ONNX_OPERATOR_VERSIONED_TYPED_KERNEL_CLASS_NAME(kCpuExecutionProvider, kOnnxDomain, 6, 12, double, Sigmoid);
class ONNX_OPERATOR_KERNEL_CLASS_NAME(kCpuExecutionProvider, kOnnxDomain, 1, Softplus);
class ONNX_OPERATOR_KERNEL_CLASS_NAME(kCpuExecutionProvider, kOnnxDomain, 1, Softsign);
class ONNX_OPERATOR_VERSIONED_TYPED_KERNEL_CLASS_NAME(kCpuExecutionProvider, kOnnxDomain, 6, 12, float, Tanh);
class ONNX_OPERATOR_VERSIONED_TYPED_KERNEL_CLASS_NAME(kCpuExecutionProvider, kOnnxDomain, 6, 12, double, Tanh);
class ONNX_OPERATOR_VERSIONED_KERNEL_CLASS_NAME(kCpuExecutionProvider, kOnnxDomain, 7, 8, PRelu);
class ONNX_OPERATOR_KERNEL_CLASS_NAME(kCpuExecutionProvider, kOnnxDomain, 1, RandomNormal);
class ONNX_OPERATOR_KERNEL_CLASS_NAME(kCpuExecutionProvider, kOnnxDomain, 1, RandomUniform);
class ONNX_OPERATOR_KERNEL_CLASS_NAME(kCpuExecutionProvider, kOnnxDomain, 1, RandomNormalLike);
class ONNX_OPERATOR_KERNEL_CLASS_NAME(kCpuExecutionProvider, kOnnxDomain, 1, RandomUniformLike);
class ONNX_OPERATOR_KERNEL_CLASS_NAME(kCpuExecutionProvider, kOnnxDomain, 7, Multinomial);
class ONNX_OPERATOR_VERSIONED_TYPED_KERNEL_CLASS_NAME(kCpuExecutionProvider, kOnnxDomain, 6, 12, float, Abs);
class ONNX_OPERATOR_VERSIONED_TYPED_KERNEL_CLASS_NAME(kCpuExecutionProvider, kOnnxDomain, 6, 12, double, Abs);
class ONNX_OPERATOR_VERSIONED_TYPED_KERNEL_CLASS_NAME(kCpuExecutionProvider, kOnnxDomain, 6, 12, int8_t, Abs);
class ONNX_OPERATOR_VERSIONED_TYPED_KERNEL_CLASS_NAME(kCpuExecutionProvider, kOnnxDomain, 6, 12, int16_t, Abs);
class ONNX_OPERATOR_VERSIONED_TYPED_KERNEL_CLASS_NAME(kCpuExecutionProvider, kOnnxDomain, 6, 12, int32_t, Abs);
class ONNX_OPERATOR_VERSIONED_TYPED_KERNEL_CLASS_NAME(kCpuExecutionProvider, kOnnxDomain, 6, 12, int64_t, Abs);
class ONNX_OPERATOR_VERSIONED_TYPED_KERNEL_CLASS_NAME(kCpuExecutionProvider, kOnnxDomain, 6, 12, uint8_t, Abs);
class ONNX_OPERATOR_VERSIONED_TYPED_KERNEL_CLASS_NAME(kCpuExecutionProvider, kOnnxDomain, 6, 12, uint16_t, Abs);
class ONNX_OPERATOR_VERSIONED_TYPED_KERNEL_CLASS_NAME(kCpuExecutionProvider, kOnnxDomain, 6, 12, uint32_t, Abs);
class ONNX_OPERATOR_VERSIONED_TYPED_KERNEL_CLASS_NAME(kCpuExecutionProvider, kOnnxDomain, 6, 12, uint64_t, Abs);
class ONNX_OPERATOR_VERSIONED_TYPED_KERNEL_CLASS_NAME(kCpuExecutionProvider, kOnnxDomain, 6, 12, float, Floor);
class ONNX_OPERATOR_VERSIONED_TYPED_KERNEL_CLASS_NAME(kCpuExecutionProvider, kOnnxDomain, 6, 12, double, Floor);
class ONNX_OPERATOR_VERSIONED_TYPED_KERNEL_CLASS_NAME(kCpuExecutionProvider, kOnnxDomain, 6, 12, float, Ceil);
class ONNX_OPERATOR_VERSIONED_TYPED_KERNEL_CLASS_NAME(kCpuExecutionProvider, kOnnxDomain, 6, 12, double, Ceil);
class ONNX_OPERATOR_VERSIONED_TYPED_KERNEL_CLASS_NAME(kCpuExecutionProvider, kOnnxDomain, 6, 12, float, Reciprocal);
class ONNX_OPERATOR_VERSIONED_TYPED_KERNEL_CLASS_NAME(kCpuExecutionProvider, kOnnxDomain, 6, 12, double, Reciprocal);
class ONNX_OPERATOR_VERSIONED_TYPED_KERNEL_CLASS_NAME(kCpuExecutionProvider, kOnnxDomain, 6, 12, float, Sqrt);
class ONNX_OPERATOR_VERSIONED_TYPED_KERNEL_CLASS_NAME(kCpuExecutionProvider, kOnnxDomain, 6, 12, double, Sqrt);
class ONNX_OPERATOR_VERSIONED_TYPED_KERNEL_CLASS_NAME(kCpuExecutionProvider, kOnnxDomain, 7, 12, float, Add);
class ONNX_OPERATOR_VERSIONED_TYPED_KERNEL_CLASS_NAME(kCpuExecutionProvider, kOnnxDomain, 7, 12, double, Add);
class ONNX_OPERATOR_VERSIONED_TYPED_KERNEL_CLASS_NAME(kCpuExecutionProvider, kOnnxDomain, 7, 12, int32_t, Add);
class ONNX_OPERATOR_VERSIONED_TYPED_KERNEL_CLASS_NAME(kCpuExecutionProvider, kOnnxDomain, 7, 12, int64_t, Add);
class ONNX_OPERATOR_VERSIONED_TYPED_KERNEL_CLASS_NAME(kCpuExecutionProvider, kOnnxDomain, 7, 12, float, Sub);
class ONNX_OPERATOR_VERSIONED_TYPED_KERNEL_CLASS_NAME(kCpuExecutionProvider, kOnnxDomain, 7, 12, double, Sub);
class ONNX_OPERATOR_VERSIONED_TYPED_KERNEL_CLASS_NAME(kCpuExecutionProvider, kOnnxDomain, 7, 12, int32_t, Sub);
class ONNX_OPERATOR_VERSIONED_TYPED_KERNEL_CLASS_NAME(kCpuExecutionProvider, kOnnxDomain, 7, 12, int64_t, Sub);
class ONNX_OPERATOR_VERSIONED_TYPED_KERNEL_CLASS_NAME(kCpuExecutionProvider, kOnnxDomain, 7, 12, float, Mul);
class ONNX_OPERATOR_VERSIONED_TYPED_KERNEL_CLASS_NAME(kCpuExecutionProvider, kOnnxDomain, 7, 12, double, Mul);
class ONNX_OPERATOR_VERSIONED_TYPED_KERNEL_CLASS_NAME(kCpuExecutionProvider, kOnnxDomain, 7, 12, int32_t, Mul);
class ONNX_OPERATOR_VERSIONED_TYPED_KERNEL_CLASS_NAME(kCpuExecutionProvider, kOnnxDomain, 7, 12, int64_t, Mul);
class ONNX_OPERATOR_VERSIONED_TYPED_KERNEL_CLASS_NAME(kCpuExecutionProvider, kOnnxDomain, 7, 12, float, Div);
class ONNX_OPERATOR_VERSIONED_TYPED_KERNEL_CLASS_NAME(kCpuExecutionProvider, kOnnxDomain, 7, 12, double, Div);
class ONNX_OPERATOR_VERSIONED_TYPED_KERNEL_CLASS_NAME(kCpuExecutionProvider, kOnnxDomain, 7, 12, int32_t, Div);
class ONNX_OPERATOR_VERSIONED_TYPED_KERNEL_CLASS_NAME(kCpuExecutionProvider, kOnnxDomain, 7, 12, int64_t, Div);
class ONNX_OPERATOR_VERSIONED_TYPED_KERNEL_CLASS_NAME(kCpuExecutionProvider, kOnnxDomain, 6, 12, float, Neg);
class ONNX_OPERATOR_VERSIONED_TYPED_KERNEL_CLASS_NAME(kCpuExecutionProvider, kOnnxDomain, 6, 12, double, Neg);
class ONNX_OPERATOR_VERSIONED_TYPED_KERNEL_CLASS_NAME(kCpuExecutionProvider, kOnnxDomain, 6, 12, int8_t, Neg);
class ONNX_OPERATOR_VERSIONED_TYPED_KERNEL_CLASS_NAME(kCpuExecutionProvider, kOnnxDomain, 6, 12, int32_t, Neg);
class ONNX_OPERATOR_VERSIONED_TYPED_KERNEL_CLASS_NAME(kCpuExecutionProvider, kOnnxDomain, 6, 12, int64_t, Neg);
class ONNX_OPERATOR_VERSIONED_KERNEL_CLASS_NAME(kCpuExecutionProvider, kOnnxDomain, 7, 11, Pow);
class ONNX_OPERATOR_VERSIONED_TYPED_KERNEL_CLASS_NAME(kCpuExecutionProvider, kOnnxDomain, 6, 12, float, Exp);
class ONNX_OPERATOR_VERSIONED_TYPED_KERNEL_CLASS_NAME(kCpuExecutionProvider, kOnnxDomain, 6, 12, double, Exp);
class ONNX_OPERATOR_VERSIONED_TYPED_KERNEL_CLASS_NAME(kCpuExecutionProvider, kOnnxDomain, 6, 12, float, Log);
class ONNX_OPERATOR_VERSIONED_TYPED_KERNEL_CLASS_NAME(kCpuExecutionProvider, kOnnxDomain, 6, 12, double, Log);
class ONNX_OPERATOR_VERSIONED_TYPED_KERNEL_CLASS_NAME(kCpuExecutionProvider, kOnnxDomain, 6, 7, float, Sum);
class ONNX_OPERATOR_VERSIONED_TYPED_KERNEL_CLASS_NAME(kCpuExecutionProvider, kOnnxDomain, 6, 7, double, Sum);
class ONNX_OPERATOR_VERSIONED_TYPED_KERNEL_CLASS_NAME(kCpuExecutionProvider, kOnnxDomain, 8, 12, float, Sum);
class ONNX_OPERATOR_VERSIONED_TYPED_KERNEL_CLASS_NAME(kCpuExecutionProvider, kOnnxDomain, 8, 12, double, Sum);
class ONNX_OPERATOR_VERSIONED_TYPED_KERNEL_CLASS_NAME(kCpuExecutionProvider, kOnnxDomain, 6, 7, float, Min);
class ONNX_OPERATOR_VERSIONED_KERNEL_CLASS_NAME(kCpuExecutionProvider, kOnnxDomain, 8, 11, Min);
class ONNX_OPERATOR_VERSIONED_TYPED_KERNEL_CLASS_NAME(kCpuExecutionProvider, kOnnxDomain, 6, 7, float, Max);
class ONNX_OPERATOR_VERSIONED_KERNEL_CLASS_NAME(kCpuExecutionProvider, kOnnxDomain, 8, 11, Max);
class ONNX_OPERATOR_KERNEL_CLASS_NAME(kCpuExecutionProvider, kOnnxDomain, 1, Not);
class ONNX_OPERATOR_KERNEL_CLASS_NAME(kCpuExecutionProvider, kOnnxDomain, 7, And);
class ONNX_OPERATOR_KERNEL_CLASS_NAME(kCpuExecutionProvider, kOnnxDomain, 7, Or);
class ONNX_OPERATOR_KERNEL_CLASS_NAME(kCpuExecutionProvider, kOnnxDomain, 7, Xor);
class ONNX_OPERATOR_VERSIONED_TYPED_KERNEL_CLASS_NAME(kCpuExecutionProvider, kOnnxDomain, 7, 8, float, Less);
class ONNX_OPERATOR_VERSIONED_TYPED_KERNEL_CLASS_NAME(kCpuExecutionProvider, kOnnxDomain, 7, 8, double, Less);
class ONNX_OPERATOR_VERSIONED_TYPED_KERNEL_CLASS_NAME(kCpuExecutionProvider, kOnnxDomain, 7, 8, float, Greater);
class ONNX_OPERATOR_VERSIONED_TYPED_KERNEL_CLASS_NAME(kCpuExecutionProvider, kOnnxDomain, 7, 8, double, Greater);
class ONNX_OPERATOR_VERSIONED_TYPED_KERNEL_CLASS_NAME(kCpuExecutionProvider, kOnnxDomain, 7, 10, bool, Equal);
class ONNX_OPERATOR_VERSIONED_TYPED_KERNEL_CLASS_NAME(kCpuExecutionProvider, kOnnxDomain, 7, 10, int32_t, Equal);
class ONNX_OPERATOR_VERSIONED_TYPED_KERNEL_CLASS_NAME(kCpuExecutionProvider, kOnnxDomain, 7, 10, int64_t, Equal);
class ONNX_OPERATOR_VERSIONED_TYPED_KERNEL_CLASS_NAME(kCpuExecutionProvider, kOnnxDomain, 7, 10, float, Equal);
class ONNX_OPERATOR_VERSIONED_TYPED_KERNEL_CLASS_NAME(kCpuExecutionProvider, kOnnxDomain, 7, 10, double, Equal);
class ONNX_OPERATOR_VERSIONED_TYPED_KERNEL_CLASS_NAME(kCpuExecutionProvider, kOnnxDomain, 6, 7, float, Mean);
class ONNX_OPERATOR_VERSIONED_TYPED_KERNEL_CLASS_NAME(kCpuExecutionProvider, kOnnxDomain, 8, 12, float, Mean);
class ONNX_OPERATOR_TYPED_KERNEL_CLASS_NAME(kCpuExecutionProvider, kOnnxDomain, 7, float, Sin);
class ONNX_OPERATOR_TYPED_KERNEL_CLASS_NAME(kCpuExecutionProvider, kOnnxDomain, 7, double, Sin);
class ONNX_OPERATOR_KERNEL_CLASS_NAME(kCpuExecutionProvider, kOnnxDomain, 7, Cos);
class ONNX_OPERATOR_KERNEL_CLASS_NAME(kCpuExecutionProvider, kOnnxDomain, 7, Tan);
class ONNX_OPERATOR_KERNEL_CLASS_NAME(kCpuExecutionProvider, kOnnxDomain, 7, Asin);
class ONNX_OPERATOR_KERNEL_CLASS_NAME(kCpuExecutionProvider, kOnnxDomain, 7, Acos);
class ONNX_OPERATOR_KERNEL_CLASS_NAME(kCpuExecutionProvider, kOnnxDomain, 7, Atan);
class ONNX_OPERATOR_VERSIONED_TYPED_KERNEL_CLASS_NAME(kCpuExecutionProvider, kOnnxDomain, 7, 8, float, Gemm);
class ONNX_OPERATOR_VERSIONED_TYPED_KERNEL_CLASS_NAME(kCpuExecutionProvider, kOnnxDomain, 7, 8, double, Gemm);
class ONNX_OPERATOR_VERSIONED_KERNEL_CLASS_NAME(kCpuExecutionProvider, kOnnxDomain, 1, 10, Hardmax);
class ONNX_OPERATOR_VERSIONED_TYPED_KERNEL_CLASS_NAME(kCpuExecutionProvider, kOnnxDomain, 1, 10, float, LogSoftmax);
class ONNX_OPERATOR_VERSIONED_TYPED_KERNEL_CLASS_NAME(kCpuExecutionProvider, kOnnxDomain, 1, 10, double, LogSoftmax);
class ONNX_OPERATOR_VERSIONED_TYPED_KERNEL_CLASS_NAME(kCpuExecutionProvider, kOnnxDomain, 1, 8, float, MatMul);
class ONNX_OPERATOR_VERSIONED_TYPED_KERNEL_CLASS_NAME(kCpuExecutionProvider, kOnnxDomain, 1, 8, double, MatMul);
class ONNX_OPERATOR_VERSIONED_TYPED_KERNEL_CLASS_NAME(kCpuExecutionProvider, kOnnxDomain, 1, 10, float, Softmax);
class ONNX_OPERATOR_VERSIONED_TYPED_KERNEL_CLASS_NAME(kCpuExecutionProvider, kOnnxDomain, 1, 10, double, Softmax);
class ONNX_OPERATOR_VERSIONED_TYPED_KERNEL_CLASS_NAME(kCpuExecutionProvider, kOnnxDomain, 1, 9, float, TopK);
class ONNX_OPERATOR_VERSIONED_TYPED_KERNEL_CLASS_NAME(kCpuExecutionProvider, kOnnxDomain, 1, 9, double, TopK);
class ONNX_OPERATOR_VERSIONED_TYPED_KERNEL_CLASS_NAME(kCpuExecutionProvider, kOnnxDomain, 7, 8, float, BatchNormalization);
class ONNX_OPERATOR_VERSIONED_TYPED_KERNEL_CLASS_NAME(kCpuExecutionProvider, kOnnxDomain, 7, 8, double, BatchNormalization);
class ONNX_OPERATOR_VERSIONED_KERNEL_CLASS_NAME(kCpuExecutionProvider, kOnnxDomain, 1, 10, Conv);
class ONNX_OPERATOR_VERSIONED_KERNEL_CLASS_NAME(kCpuExecutionProvider, kOnnxDomain, 1, 10, ConvTranspose);
class ONNX_OPERATOR_VERSIONED_KERNEL_CLASS_NAME(kCpuExecutionProvider, kOnnxDomain, 1, 8, Flatten);
class ONNX_OPERATOR_KERNEL_CLASS_NAME(kCpuExecutionProvider, kOnnxDomain, 6, InstanceNormalization);
class ONNX_OPERATOR_TYPED_KERNEL_CLASS_NAME(kCpuExecutionProvider, kOnnxDomain, 1, float, LpNormalization);
class ONNX_OPERATOR_TYPED_KERNEL_CLASS_NAME(kCpuExecutionProvider, kOnnxDomain, 1, double, LpNormalization);
class ONNX_OPERATOR_VERSIONED_KERNEL_CLASS_NAME(kCpuExecutionProvider, kOnnxDomain, 1, 12, LRN);
class ONNX_OPERATOR_VERSIONED_KERNEL_CLASS_NAME(kCpuExecutionProvider, kOnnxDomain, 7, 9, AveragePool);
class ONNX_OPERATOR_VERSIONED_KERNEL_CLASS_NAME(kCpuExecutionProvider, kOnnxDomain, 1, 7, MaxPool);
class ONNX_OPERATOR_VERSIONED_KERNEL_CLASS_NAME(kCpuExecutionProvider, kOnnxDomain, 8, 11, MaxPool);
class ONNX_OPERATOR_VERSIONED_KERNEL_CLASS_NAME(kCpuExecutionProvider, kOnnxDomain, 2, 10, LpPool);
class ONNX_OPERATOR_KERNEL_CLASS_NAME(kCpuExecutionProvider, kOnnxDomain, 2, GlobalLpPool);
class ONNX_OPERATOR_KERNEL_CLASS_NAME(kCpuExecutionProvider, kOnnxDomain, 1, GlobalAveragePool);
class ONNX_OPERATOR_KERNEL_CLASS_NAME(kCpuExecutionProvider, kOnnxDomain, 1, GlobalMaxPool);
class ONNX_OPERATOR_KERNEL_CLASS_NAME(kCpuExecutionProvider, kOnnxDomain, 1, MaxRoiPool);
class ONNX_OPERATOR_VERSIONED_TYPED_KERNEL_CLASS_NAME(kCpuExecutionProvider, kOnnxDomain, 1, 10, float, ReduceL1);
class ONNX_OPERATOR_VERSIONED_TYPED_KERNEL_CLASS_NAME(kCpuExecutionProvider, kOnnxDomain, 1, 10, int32_t, ReduceL1);
class ONNX_OPERATOR_VERSIONED_TYPED_KERNEL_CLASS_NAME(kCpuExecutionProvider, kOnnxDomain, 1, 10, float, ReduceL2);
class ONNX_OPERATOR_VERSIONED_TYPED_KERNEL_CLASS_NAME(kCpuExecutionProvider, kOnnxDomain, 1, 10, int32_t, ReduceL2);
class ONNX_OPERATOR_VERSIONED_TYPED_KERNEL_CLASS_NAME(kCpuExecutionProvider, kOnnxDomain, 1, 10, float, ReduceLogSum);
class ONNX_OPERATOR_VERSIONED_TYPED_KERNEL_CLASS_NAME(kCpuExecutionProvider, kOnnxDomain, 1, 10, int32_t,
                                                      ReduceLogSum);
class ONNX_OPERATOR_VERSIONED_TYPED_KERNEL_CLASS_NAME(kCpuExecutionProvider, kOnnxDomain, 1, 10, float,
                                                      ReduceLogSumExp);
class ONNX_OPERATOR_VERSIONED_TYPED_KERNEL_CLASS_NAME(kCpuExecutionProvider, kOnnxDomain, 1, 10, double,
                                                      ReduceLogSumExp);
class ONNX_OPERATOR_VERSIONED_TYPED_KERNEL_CLASS_NAME(kCpuExecutionProvider, kOnnxDomain, 1, 10, int32_t,
                                                      ReduceLogSumExp);
class ONNX_OPERATOR_VERSIONED_TYPED_KERNEL_CLASS_NAME(kCpuExecutionProvider, kOnnxDomain, 1, 10, float, ReduceMax);
class ONNX_OPERATOR_VERSIONED_TYPED_KERNEL_CLASS_NAME(kCpuExecutionProvider, kOnnxDomain, 1, 10, double, ReduceMax);
class ONNX_OPERATOR_VERSIONED_TYPED_KERNEL_CLASS_NAME(kCpuExecutionProvider, kOnnxDomain, 1, 10, int32_t, ReduceMax);
class ONNX_OPERATOR_VERSIONED_TYPED_KERNEL_CLASS_NAME(kCpuExecutionProvider, kOnnxDomain, 1, 10, int64_t, ReduceMax);
class ONNX_OPERATOR_VERSIONED_TYPED_KERNEL_CLASS_NAME(kCpuExecutionProvider, kOnnxDomain, 1, 10, float, ReduceMean);
class ONNX_OPERATOR_VERSIONED_TYPED_KERNEL_CLASS_NAME(kCpuExecutionProvider, kOnnxDomain, 1, 10, double, ReduceMean);
class ONNX_OPERATOR_VERSIONED_TYPED_KERNEL_CLASS_NAME(kCpuExecutionProvider, kOnnxDomain, 1, 10, int32_t, ReduceMean);
class ONNX_OPERATOR_VERSIONED_TYPED_KERNEL_CLASS_NAME(kCpuExecutionProvider, kOnnxDomain, 1, 10, float, ReduceMin);
class ONNX_OPERATOR_VERSIONED_TYPED_KERNEL_CLASS_NAME(kCpuExecutionProvider, kOnnxDomain, 1, 10, double, ReduceMin);
class ONNX_OPERATOR_VERSIONED_TYPED_KERNEL_CLASS_NAME(kCpuExecutionProvider, kOnnxDomain, 1, 10, int32_t, ReduceMin);
class ONNX_OPERATOR_VERSIONED_TYPED_KERNEL_CLASS_NAME(kCpuExecutionProvider, kOnnxDomain, 1, 10, int64_t, ReduceMin);
class ONNX_OPERATOR_VERSIONED_TYPED_KERNEL_CLASS_NAME(kCpuExecutionProvider, kOnnxDomain, 1, 10, float, ReduceProd);
class ONNX_OPERATOR_VERSIONED_TYPED_KERNEL_CLASS_NAME(kCpuExecutionProvider, kOnnxDomain, 1, 10, int32_t, ReduceProd);
class ONNX_OPERATOR_VERSIONED_TYPED_KERNEL_CLASS_NAME(kCpuExecutionProvider, kOnnxDomain, 1, 10, int64_t, ReduceProd);
class ONNX_OPERATOR_VERSIONED_TYPED_KERNEL_CLASS_NAME(kCpuExecutionProvider, kOnnxDomain, 1, 10, float, ReduceSum);
class ONNX_OPERATOR_VERSIONED_TYPED_KERNEL_CLASS_NAME(kCpuExecutionProvider, kOnnxDomain, 1, 10, int32_t, ReduceSum);
class ONNX_OPERATOR_VERSIONED_TYPED_KERNEL_CLASS_NAME(kCpuExecutionProvider, kOnnxDomain, 1, 10, double, ReduceSum);
class ONNX_OPERATOR_VERSIONED_TYPED_KERNEL_CLASS_NAME(kCpuExecutionProvider, kOnnxDomain, 1, 10, int64_t, ReduceSum);
class ONNX_OPERATOR_VERSIONED_TYPED_KERNEL_CLASS_NAME(kCpuExecutionProvider, kOnnxDomain, 1, 10, float,
                                                      ReduceSumSquare);
class ONNX_OPERATOR_VERSIONED_TYPED_KERNEL_CLASS_NAME(kCpuExecutionProvider, kOnnxDomain, 1, 10, int32_t,
                                                      ReduceSumSquare);
class ONNX_OPERATOR_VERSIONED_TYPED_KERNEL_CLASS_NAME(kCpuExecutionProvider, kOnnxDomain, 1, 10, double,
                                                      ReduceSumSquare);
class ONNX_OPERATOR_VERSIONED_TYPED_KERNEL_CLASS_NAME(kCpuExecutionProvider, kOnnxDomain, 1, 10, float, ArgMax);
class ONNX_OPERATOR_VERSIONED_TYPED_KERNEL_CLASS_NAME(kCpuExecutionProvider, kOnnxDomain, 1, 10, int8_t, ArgMax);
class ONNX_OPERATOR_VERSIONED_TYPED_KERNEL_CLASS_NAME(kCpuExecutionProvider, kOnnxDomain, 1, 10, uint8_t, ArgMax);
class ONNX_OPERATOR_VERSIONED_TYPED_KERNEL_CLASS_NAME(kCpuExecutionProvider, kOnnxDomain, 1, 10, int32_t, ArgMax);
class ONNX_OPERATOR_VERSIONED_TYPED_KERNEL_CLASS_NAME(kCpuExecutionProvider, kOnnxDomain, 1, 10, float, ArgMin);
class ONNX_OPERATOR_VERSIONED_TYPED_KERNEL_CLASS_NAME(kCpuExecutionProvider, kOnnxDomain, 1, 10, int32_t, ArgMin);
class ONNX_OPERATOR_VERSIONED_KERNEL_CLASS_NAME(kCpuExecutionProvider, kOnnxDomain, 7, 13, GRU);
class ONNX_OPERATOR_VERSIONED_KERNEL_CLASS_NAME(kCpuExecutionProvider, kOnnxDomain, 7, 13, LSTM);
class ONNX_OPERATOR_VERSIONED_KERNEL_CLASS_NAME(kCpuExecutionProvider, kOnnxDomain, 7, 13, RNN);
class ONNX_OPERATOR_VERSIONED_KERNEL_CLASS_NAME(kCpuExecutionProvider, kOnnxDomain, 6, 12, Cast);
class ONNX_OPERATOR_VERSIONED_KERNEL_CLASS_NAME(kCpuExecutionProvider, kOnnxDomain, 4, 10, Concat);
class ONNX_OPERATOR_VERSIONED_KERNEL_CLASS_NAME(kCpuExecutionProvider, kOnnxDomain, 1, 10, Gather);
class ONNX_OPERATOR_VERSIONED_KERNEL_CLASS_NAME(kCpuExecutionProvider, kOnnxDomain, 7, 9, Dropout);
class ONNX_OPERATOR_VERSIONED_KERNEL_CLASS_NAME(kCpuExecutionProvider, kOnnxDomain, 1, 12, Identity);
class ONNX_OPERATOR_VERSIONED_KERNEL_CLASS_NAME(kCpuExecutionProvider, kOnnxDomain, 2, 10, Pad);
class ONNX_OPERATOR_VERSIONED_KERNEL_CLASS_NAME(kCpuExecutionProvider, kOnnxDomain, 1, 4, Reshape);
class ONNX_OPERATOR_VERSIONED_KERNEL_CLASS_NAME(kCpuExecutionProvider, kOnnxDomain, 5, 12, Reshape);
class ONNX_OPERATOR_VERSIONED_KERNEL_CLASS_NAME(kCpuExecutionProvider, kOnnxDomain, 1, 12, Shape);
class ONNX_OPERATOR_VERSIONED_KERNEL_CLASS_NAME(kCpuExecutionProvider, kOnnxDomain, 1, 12, Size);
class ONNX_OPERATOR_VERSIONED_KERNEL_CLASS_NAME(kCpuExecutionProvider, kOnnxDomain, 1, 9, Slice);
class ONNX_OPERATOR_VERSIONED_KERNEL_CLASS_NAME(kCpuExecutionProvider, kOnnxDomain, 1, 12, SpaceToDepth);
class ONNX_OPERATOR_VERSIONED_KERNEL_CLASS_NAME(kCpuExecutionProvider, kOnnxDomain, 1, 10, DepthToSpace);
class ONNX_OPERATOR_VERSIONED_KERNEL_CLASS_NAME(kCpuExecutionProvider, kOnnxDomain, 2, 10, Split);
class ONNX_OPERATOR_VERSIONED_KERNEL_CLASS_NAME(kCpuExecutionProvider, kOnnxDomain, 1, 10, Squeeze);
class ONNX_OPERATOR_VERSIONED_KERNEL_CLASS_NAME(kCpuExecutionProvider, kOnnxDomain, 6, 12, Tile);
class ONNX_OPERATOR_VERSIONED_KERNEL_CLASS_NAME(kCpuExecutionProvider, kOnnxDomain, 1, 12, Transpose);
class ONNX_OPERATOR_VERSIONED_KERNEL_CLASS_NAME(kCpuExecutionProvider, kOnnxDomain, 1, 10, Unsqueeze);
class ONNX_OPERATOR_VERSIONED_TYPED_KERNEL_CLASS_NAME(kCpuExecutionProvider, kOnnxDomain, 7, 8, float, Upsample);
class ONNX_OPERATOR_VERSIONED_TYPED_KERNEL_CLASS_NAME(kCpuExecutionProvider, kOnnxDomain, 7, 8, int32_t, Upsample);
class ONNX_OPERATOR_VERSIONED_TYPED_KERNEL_CLASS_NAME(kCpuExecutionProvider, kOnnxDomain, 7, 8, int8_t, Upsample);
class ONNX_OPERATOR_VERSIONED_TYPED_KERNEL_CLASS_NAME(kCpuExecutionProvider, kOnnxDomain, 7, 8, uint8_t, Upsample);
class ONNX_OPERATOR_VERSIONED_TYPED_KERNEL_CLASS_NAME(kCpuExecutionProvider, kOnnxDomain, 8, 12, float, Expand);
class ONNX_OPERATOR_VERSIONED_TYPED_KERNEL_CLASS_NAME(kCpuExecutionProvider, kOnnxDomain, 8, 12, double, Expand);
class ONNX_OPERATOR_VERSIONED_TYPED_KERNEL_CLASS_NAME(kCpuExecutionProvider, kOnnxDomain, 8, 12, int8_t, Expand);
class ONNX_OPERATOR_VERSIONED_TYPED_KERNEL_CLASS_NAME(kCpuExecutionProvider, kOnnxDomain, 8, 12, int16_t, Expand);
class ONNX_OPERATOR_VERSIONED_TYPED_KERNEL_CLASS_NAME(kCpuExecutionProvider, kOnnxDomain, 8, 12, int32_t, Expand);
class ONNX_OPERATOR_VERSIONED_TYPED_KERNEL_CLASS_NAME(kCpuExecutionProvider, kOnnxDomain, 8, 12, int64_t, Expand);
class ONNX_OPERATOR_VERSIONED_TYPED_KERNEL_CLASS_NAME(kCpuExecutionProvider, kOnnxDomain, 8, 12, uint8_t, Expand);
class ONNX_OPERATOR_VERSIONED_TYPED_KERNEL_CLASS_NAME(kCpuExecutionProvider, kOnnxDomain, 8, 12, uint16_t, Expand);
class ONNX_OPERATOR_VERSIONED_TYPED_KERNEL_CLASS_NAME(kCpuExecutionProvider, kOnnxDomain, 8, 12, uint32_t, Expand);
class ONNX_OPERATOR_VERSIONED_TYPED_KERNEL_CLASS_NAME(kCpuExecutionProvider, kOnnxDomain, 8, 12, uint64_t, Expand);
class ONNX_OPERATOR_VERSIONED_TYPED_KERNEL_CLASS_NAME(kCpuExecutionProvider, kOnnxDomain, 8, 12, bool, Expand);
class ONNX_OPERATOR_VERSIONED_TYPED_KERNEL_CLASS_NAME(kCpuExecutionProvider, kOnnxDomain, 8, 12, MLFloat16, Expand);
class ONNX_OPERATOR_VERSIONED_TYPED_KERNEL_CLASS_NAME(kCpuExecutionProvider, kOnnxDomain, 8, 12, string, Expand);
class ONNX_OPERATOR_VERSIONED_KERNEL_CLASS_NAME(kCpuExecutionProvider, kOnnxDomain, 8, 8, Scan);
class ONNX_OPERATOR_VERSIONED_KERNEL_CLASS_NAME(kCpuExecutionProvider, kOnnxDomain, 1, 10, If);
class ONNX_OPERATOR_VERSIONED_KERNEL_CLASS_NAME(kCpuExecutionProvider, kOnnxDomain, 1, 10, Loop);

// Opset 9
class ONNX_OPERATOR_VERSIONED_KERNEL_CLASS_NAME(kCpuExecutionProvider, kOnnxDomain, 9, 10, Compress);
class ONNX_OPERATOR_KERNEL_CLASS_NAME(kCpuExecutionProvider, kOnnxDomain, 9, ConstantOfShape);
class ONNX_OPERATOR_VERSIONED_KERNEL_CLASS_NAME(kCpuExecutionProvider, kOnnxDomain, 9, 12, MeanVarianceNormalization);
class ONNX_OPERATOR_VERSIONED_TYPED_KERNEL_CLASS_NAME(kCpuExecutionProvider, kOnnxDomain, 9, 12, float, Greater);
class ONNX_OPERATOR_VERSIONED_TYPED_KERNEL_CLASS_NAME(kCpuExecutionProvider, kOnnxDomain, 9, 12, double, Greater);
class ONNX_OPERATOR_VERSIONED_TYPED_KERNEL_CLASS_NAME(kCpuExecutionProvider, kOnnxDomain, 9, 12, int32_t, Greater);
class ONNX_OPERATOR_VERSIONED_TYPED_KERNEL_CLASS_NAME(kCpuExecutionProvider, kOnnxDomain, 9, 12, int64_t, Greater);
class ONNX_OPERATOR_VERSIONED_TYPED_KERNEL_CLASS_NAME(kCpuExecutionProvider, kOnnxDomain, 9, 12, float, Less);
class ONNX_OPERATOR_VERSIONED_TYPED_KERNEL_CLASS_NAME(kCpuExecutionProvider, kOnnxDomain, 9, 12, double, Less);
class ONNX_OPERATOR_VERSIONED_TYPED_KERNEL_CLASS_NAME(kCpuExecutionProvider, kOnnxDomain, 9, 12, int32_t, Less);
class ONNX_OPERATOR_VERSIONED_TYPED_KERNEL_CLASS_NAME(kCpuExecutionProvider, kOnnxDomain, 9, 12, int64_t, Less);
class ONNX_OPERATOR_KERNEL_CLASS_NAME(kCpuExecutionProvider, kOnnxDomain, 9, EyeLike);
class ONNX_OPERATOR_VERSIONED_TYPED_KERNEL_CLASS_NAME(kCpuExecutionProvider, kOnnxDomain, 9, 12, float, IsNaN);
class ONNX_OPERATOR_VERSIONED_TYPED_KERNEL_CLASS_NAME(kCpuExecutionProvider, kOnnxDomain, 9, 12, double, IsNaN);
class ONNX_OPERATOR_VERSIONED_TYPED_KERNEL_CLASS_NAME(kCpuExecutionProvider, kOnnxDomain, 9, 12, MLFloat16, IsNaN);
class ONNX_OPERATOR_VERSIONED_KERNEL_CLASS_NAME(kCpuExecutionProvider, kOnnxDomain, 9, 12, Sign);
class ONNX_OPERATOR_KERNEL_CLASS_NAME(kCpuExecutionProvider, kOnnxDomain, 9, Shrink);
class ONNX_OPERATOR_VERSIONED_TYPED_KERNEL_CLASS_NAME(kCpuExecutionProvider, kOnnxDomain, 9, 12, float, Erf);
class ONNX_OPERATOR_VERSIONED_TYPED_KERNEL_CLASS_NAME(kCpuExecutionProvider, kOnnxDomain, 9, 10, int64_t_int64_t_int64_t, OneHot);
class ONNX_OPERATOR_VERSIONED_TYPED_KERNEL_CLASS_NAME(kCpuExecutionProvider, kOnnxDomain, 9, 10, float_int64_t_int64_t, OneHot);
class ONNX_OPERATOR_VERSIONED_TYPED_KERNEL_CLASS_NAME(kCpuExecutionProvider, kOnnxDomain, 9, 10, int64_t_string_int64_t, OneHot);
class ONNX_OPERATOR_VERSIONED_TYPED_KERNEL_CLASS_NAME(kCpuExecutionProvider, kOnnxDomain, 9, 10, float_string_int64_t, OneHot);
class ONNX_OPERATOR_VERSIONED_TYPED_KERNEL_CLASS_NAME(kCpuExecutionProvider, kOnnxDomain, 9, 10, float_float_float, OneHot);
class ONNX_OPERATOR_VERSIONED_TYPED_KERNEL_CLASS_NAME(kCpuExecutionProvider, kOnnxDomain, 9, 10, int64_t_int32_t_float, OneHot);
class ONNX_OPERATOR_VERSIONED_TYPED_KERNEL_CLASS_NAME(kCpuExecutionProvider, kOnnxDomain, 9, 10, int64_t_float_int64_t, OneHot);
class ONNX_OPERATOR_VERSIONED_TYPED_KERNEL_CLASS_NAME(kCpuExecutionProvider, kOnnxDomain, 9, 10, int32_t_float_int32_t, OneHot);
class ONNX_OPERATOR_VERSIONED_TYPED_KERNEL_CLASS_NAME(kCpuExecutionProvider, kOnnxDomain, 9, 10, int32_t_float_float, OneHot);
class ONNX_OPERATOR_VERSIONED_TYPED_KERNEL_CLASS_NAME(kCpuExecutionProvider, kOnnxDomain, 9, 10, int64_t_float_float, OneHot);
class ONNX_OPERATOR_VERSIONED_TYPED_KERNEL_CLASS_NAME(kCpuExecutionProvider, kOnnxDomain, 9, 10, int64_t_float_int32_t, OneHot);
class ONNX_OPERATOR_VERSIONED_KERNEL_CLASS_NAME(kCpuExecutionProvider, kOnnxDomain, 9, 10, MaxUnpool);
class ONNX_OPERATOR_KERNEL_CLASS_NAME(kCpuExecutionProvider, kOnnxDomain, 9, Sinh);
class ONNX_OPERATOR_KERNEL_CLASS_NAME(kCpuExecutionProvider, kOnnxDomain, 9, Cosh);
class ONNX_OPERATOR_KERNEL_CLASS_NAME(kCpuExecutionProvider, kOnnxDomain, 9, Asinh);
class ONNX_OPERATOR_KERNEL_CLASS_NAME(kCpuExecutionProvider, kOnnxDomain, 9, Acosh);
class ONNX_OPERATOR_KERNEL_CLASS_NAME(kCpuExecutionProvider, kOnnxDomain, 9, Atanh);
class ONNX_OPERATOR_VERSIONED_KERNEL_CLASS_NAME(kCpuExecutionProvider, kOnnxDomain, 9, 10, Scan);
class ONNX_OPERATOR_VERSIONED_KERNEL_CLASS_NAME(kCpuExecutionProvider, kOnnxDomain, 9, 10, Scatter);
class ONNX_OPERATOR_KERNEL_CLASS_NAME(kCpuExecutionProvider, kOnnxDomain, 9, TfIdfVectorizer);
class ONNX_OPERATOR_VERSIONED_TYPED_KERNEL_CLASS_NAME(kCpuExecutionProvider, kOnnxDomain, 9, 12, bool, NonZero);
class ONNX_OPERATOR_VERSIONED_TYPED_KERNEL_CLASS_NAME(kCpuExecutionProvider, kOnnxDomain, 9, 12, float, NonZero);
class ONNX_OPERATOR_VERSIONED_TYPED_KERNEL_CLASS_NAME(kCpuExecutionProvider, kOnnxDomain, 9, 12, int32_t, NonZero);
class ONNX_OPERATOR_VERSIONED_TYPED_KERNEL_CLASS_NAME(kCpuExecutionProvider, kOnnxDomain, 9, 12, int64_t, NonZero);
class ONNX_OPERATOR_VERSIONED_TYPED_KERNEL_CLASS_NAME(kCpuExecutionProvider, kOnnxDomain, 9, 12, uint8_t, NonZero);
class ONNX_OPERATOR_VERSIONED_TYPED_KERNEL_CLASS_NAME(kCpuExecutionProvider, kOnnxDomain, 9, 15, string, Where);
class ONNX_OPERATOR_VERSIONED_TYPED_KERNEL_CLASS_NAME(kCpuExecutionProvider, kOnnxDomain, 9, 15, float, Where);
class ONNX_OPERATOR_VERSIONED_TYPED_KERNEL_CLASS_NAME(kCpuExecutionProvider, kOnnxDomain, 9, 15, double, Where);
class ONNX_OPERATOR_VERSIONED_TYPED_KERNEL_CLASS_NAME(kCpuExecutionProvider, kOnnxDomain, 9, 15, int32_t, Where);
class ONNX_OPERATOR_VERSIONED_TYPED_KERNEL_CLASS_NAME(kCpuExecutionProvider, kOnnxDomain, 9, 15, int64_t, Where);
class ONNX_OPERATOR_VERSIONED_TYPED_KERNEL_CLASS_NAME(kCpuExecutionProvider, kOnnxDomain, 9, 15, uint8_t, Where);
class ONNX_OPERATOR_VERSIONED_KERNEL_CLASS_NAME(kCpuExecutionProvider, kOnnxDomain, 9, 10, Flatten);
class ONNX_OPERATOR_VERSIONED_TYPED_KERNEL_CLASS_NAME(kCpuExecutionProvider, kOnnxDomain, 9, 10, float, Gemm);
class ONNX_OPERATOR_VERSIONED_TYPED_KERNEL_CLASS_NAME(kCpuExecutionProvider, kOnnxDomain, 9, 10, double, Gemm);
class ONNX_OPERATOR_VERSIONED_TYPED_KERNEL_CLASS_NAME(kCpuExecutionProvider, kOnnxDomain, 9, 12, float, MatMul);
class ONNX_OPERATOR_VERSIONED_TYPED_KERNEL_CLASS_NAME(kCpuExecutionProvider, kOnnxDomain, 9, 12, double, MatMul);
class ONNX_OPERATOR_VERSIONED_TYPED_KERNEL_CLASS_NAME(kCpuExecutionProvider, kOnnxDomain, 9, 12, int32_t, MatMul);
class ONNX_OPERATOR_VERSIONED_TYPED_KERNEL_CLASS_NAME(kCpuExecutionProvider, kOnnxDomain, 9, 12, int64_t, MatMul);
class ONNX_OPERATOR_VERSIONED_TYPED_KERNEL_CLASS_NAME(kCpuExecutionProvider, kOnnxDomain, 9, 13, float, BatchNormalization);
class ONNX_OPERATOR_VERSIONED_TYPED_KERNEL_CLASS_NAME(kCpuExecutionProvider, kOnnxDomain, 9, 13, double, BatchNormalization);
class ONNX_OPERATOR_VERSIONED_KERNEL_CLASS_NAME(kCpuExecutionProvider, kOnnxDomain, 9, 15, PRelu);
class ONNX_OPERATOR_VERSIONED_TYPED_KERNEL_CLASS_NAME(kCpuExecutionProvider, kOnnxDomain, 9, 9, float, Upsample);
class ONNX_OPERATOR_VERSIONED_TYPED_KERNEL_CLASS_NAME(kCpuExecutionProvider, kOnnxDomain, 9, 9, int32_t, Upsample);
class ONNX_OPERATOR_VERSIONED_TYPED_KERNEL_CLASS_NAME(kCpuExecutionProvider, kOnnxDomain, 9, 9, int8_t, Upsample);
class ONNX_OPERATOR_VERSIONED_TYPED_KERNEL_CLASS_NAME(kCpuExecutionProvider, kOnnxDomain, 9, 9, uint8_t, Upsample);

// Opset 10
class ONNX_OPERATOR_KERNEL_CLASS_NAME(kCpuExecutionProvider, kOnnxDomain, 10, StringNormalizer);
class ONNX_OPERATOR_VERSIONED_TYPED_KERNEL_CLASS_NAME(kCpuExecutionProvider, kOnnxDomain, 10, 10, float, TopK);
class ONNX_OPERATOR_VERSIONED_TYPED_KERNEL_CLASS_NAME(kCpuExecutionProvider, kOnnxDomain, 10, 10, double, TopK);
class ONNX_OPERATOR_VERSIONED_KERNEL_CLASS_NAME(kCpuExecutionProvider, kOnnxDomain, 10, 10, AveragePool);
class ONNX_OPERATOR_VERSIONED_KERNEL_CLASS_NAME(kCpuExecutionProvider, kOnnxDomain, 10, 12, Mod);
class ONNX_OPERATOR_VERSIONED_TYPED_KERNEL_CLASS_NAME(kCpuExecutionProvider, kOnnxDomain, 10, 10, float, Resize);
class ONNX_OPERATOR_VERSIONED_TYPED_KERNEL_CLASS_NAME(kCpuExecutionProvider, kOnnxDomain, 10, 10, int32_t, Resize);
class ONNX_OPERATOR_VERSIONED_TYPED_KERNEL_CLASS_NAME(kCpuExecutionProvider, kOnnxDomain, 10, 10, int8_t, Resize);
class ONNX_OPERATOR_VERSIONED_TYPED_KERNEL_CLASS_NAME(kCpuExecutionProvider, kOnnxDomain, 10, 10, uint8_t, Resize);
class ONNX_OPERATOR_KERNEL_CLASS_NAME(kCpuExecutionProvider, kOnnxDomain, 10, ThresholdedRelu);
class ONNX_OPERATOR_VERSIONED_TYPED_KERNEL_CLASS_NAME(kCpuExecutionProvider, kOnnxDomain, 10, 12, uint8_t, DequantizeLinear);
class ONNX_OPERATOR_VERSIONED_TYPED_KERNEL_CLASS_NAME(kCpuExecutionProvider, kOnnxDomain, 10, 12, int8_t, DequantizeLinear);
class ONNX_OPERATOR_VERSIONED_TYPED_KERNEL_CLASS_NAME(kCpuExecutionProvider, kOnnxDomain, 10, 12, int32_t, DequantizeLinear);
class ONNX_OPERATOR_VERSIONED_TYPED_KERNEL_CLASS_NAME(kCpuExecutionProvider, kOnnxDomain, 10, 12, uint8_t, QuantizeLinear);
class ONNX_OPERATOR_VERSIONED_TYPED_KERNEL_CLASS_NAME(kCpuExecutionProvider, kOnnxDomain, 10, 12, int8_t, QuantizeLinear);
class ONNX_OPERATOR_TYPED_KERNEL_CLASS_NAME(kCpuExecutionProvider, kOnnxDomain, 10, uint8_t, QLinearMatMul);
class ONNX_OPERATOR_TYPED_KERNEL_CLASS_NAME(kCpuExecutionProvider, kOnnxDomain, 10, int8_t, QLinearMatMul);
class ONNX_OPERATOR_TYPED_KERNEL_CLASS_NAME(kCpuExecutionProvider, kOnnxDomain, 10, uint8_t, MatMulInteger);
class ONNX_OPERATOR_TYPED_KERNEL_CLASS_NAME(kCpuExecutionProvider, kOnnxDomain, 10, int8_t, MatMulInteger);
class ONNX_OPERATOR_KERNEL_CLASS_NAME(kCpuExecutionProvider, kOnnxDomain, 10, ConvInteger);
class ONNX_OPERATOR_TYPED_KERNEL_CLASS_NAME(kCpuExecutionProvider, kOnnxDomain, 10, uint8_t, QLinearConv);
class ONNX_OPERATOR_TYPED_KERNEL_CLASS_NAME(kCpuExecutionProvider, kOnnxDomain, 10, int8_t, QLinearConv);
class ONNX_OPERATOR_VERSIONED_KERNEL_CLASS_NAME(kCpuExecutionProvider, kOnnxDomain, 10, 10, Slice);
class ONNX_OPERATOR_VERSIONED_KERNEL_CLASS_NAME(kCpuExecutionProvider, kOnnxDomain, 10, 11, Dropout);
class ONNX_OPERATOR_VERSIONED_KERNEL_CLASS_NAME(kCpuExecutionProvider, kOnnxDomain, 10, 10, NonMaxSuppression);
class ONNX_OPERATOR_KERNEL_CLASS_NAME(kCpuExecutionProvider, kOnnxDomain, 10, IsInf);
class ONNX_OPERATOR_VERSIONED_TYPED_KERNEL_CLASS_NAME(kCpuExecutionProvider, kOnnxDomain, 10, 15, float, RoiAlign);
class ONNX_OPERATOR_VERSIONED_TYPED_KERNEL_CLASS_NAME(kCpuExecutionProvider, kOnnxDomain, 10, 15, double, RoiAlign);
class ONNX_OPERATOR_KERNEL_CLASS_NAME(kCpuExecutionProvider, kOnnxDomain, 10, ReverseSequence);

// opset 11
class ONNX_OPERATOR_VERSIONED_KERNEL_CLASS_NAME(kCpuExecutionProvider, kOnnxDomain, 11, 11, Clip);
class ONNX_OPERATOR_VERSIONED_TYPED_KERNEL_CLASS_NAME(kCpuExecutionProvider, kOnnxDomain, 11, 13, float, CumSum);
class ONNX_OPERATOR_VERSIONED_TYPED_KERNEL_CLASS_NAME(kCpuExecutionProvider, kOnnxDomain, 11, 13, double, CumSum);
class ONNX_OPERATOR_VERSIONED_TYPED_KERNEL_CLASS_NAME(kCpuExecutionProvider, kOnnxDomain, 11, 13, int32_t, CumSum);
class ONNX_OPERATOR_VERSIONED_TYPED_KERNEL_CLASS_NAME(kCpuExecutionProvider, kOnnxDomain, 11, 13, int64_t, CumSum);
class ONNX_OPERATOR_VERSIONED_TYPED_KERNEL_CLASS_NAME(kCpuExecutionProvider, kOnnxDomain, 11, 12, bool, Equal);
class ONNX_OPERATOR_VERSIONED_TYPED_KERNEL_CLASS_NAME(kCpuExecutionProvider, kOnnxDomain, 11, 12, int32_t, Equal);
class ONNX_OPERATOR_VERSIONED_TYPED_KERNEL_CLASS_NAME(kCpuExecutionProvider, kOnnxDomain, 11, 12, int64_t, Equal);
class ONNX_OPERATOR_VERSIONED_TYPED_KERNEL_CLASS_NAME(kCpuExecutionProvider, kOnnxDomain, 11, 12, float, Equal);
class ONNX_OPERATOR_VERSIONED_TYPED_KERNEL_CLASS_NAME(kCpuExecutionProvider, kOnnxDomain, 11, 12, double, Equal);
class ONNX_OPERATOR_TYPED_KERNEL_CLASS_NAME(kCpuExecutionProvider, kOnnxDomain, 11, float, Round);
class ONNX_OPERATOR_TYPED_KERNEL_CLASS_NAME(kCpuExecutionProvider, kOnnxDomain, 11, double, Round);
class ONNX_OPERATOR_TYPED_KERNEL_CLASS_NAME(kCpuExecutionProvider, kOnnxDomain, 11, MLFloat16, Round);
class ONNX_OPERATOR_TYPED_KERNEL_CLASS_NAME(kCpuExecutionProvider, kOnnxDomain, 11, uint8_t, DynamicQuantizeLinear);
class ONNX_OPERATOR_VERSIONED_TYPED_KERNEL_CLASS_NAME(kCpuExecutionProvider, kOnnxDomain, 11, 12, float, ArgMax);
class ONNX_OPERATOR_VERSIONED_TYPED_KERNEL_CLASS_NAME(kCpuExecutionProvider, kOnnxDomain, 11, 12, double, ArgMax);
class ONNX_OPERATOR_VERSIONED_TYPED_KERNEL_CLASS_NAME(kCpuExecutionProvider, kOnnxDomain, 11, 12, int8_t, ArgMax);
class ONNX_OPERATOR_VERSIONED_TYPED_KERNEL_CLASS_NAME(kCpuExecutionProvider, kOnnxDomain, 11, 12, uint8_t, ArgMax);
class ONNX_OPERATOR_VERSIONED_TYPED_KERNEL_CLASS_NAME(kCpuExecutionProvider, kOnnxDomain, 11, 12, int32_t, ArgMax);
class ONNX_OPERATOR_VERSIONED_TYPED_KERNEL_CLASS_NAME(kCpuExecutionProvider, kOnnxDomain, 11, 12, float, ArgMin);
class ONNX_OPERATOR_VERSIONED_TYPED_KERNEL_CLASS_NAME(kCpuExecutionProvider, kOnnxDomain, 11, 12, double, ArgMin);
class ONNX_OPERATOR_VERSIONED_TYPED_KERNEL_CLASS_NAME(kCpuExecutionProvider, kOnnxDomain, 11, 12, int32_t, ArgMin);
class ONNX_OPERATOR_VERSIONED_TYPED_KERNEL_CLASS_NAME(kCpuExecutionProvider, kOnnxDomain, 11, 12, float, ReduceL1);
class ONNX_OPERATOR_VERSIONED_TYPED_KERNEL_CLASS_NAME(kCpuExecutionProvider, kOnnxDomain, 11, 12, int32_t, ReduceL1);
class ONNX_OPERATOR_VERSIONED_TYPED_KERNEL_CLASS_NAME(kCpuExecutionProvider, kOnnxDomain, 11, 12, float, ReduceL2);
class ONNX_OPERATOR_VERSIONED_TYPED_KERNEL_CLASS_NAME(kCpuExecutionProvider, kOnnxDomain, 11, 12, int32_t, ReduceL2);
class ONNX_OPERATOR_VERSIONED_TYPED_KERNEL_CLASS_NAME(kCpuExecutionProvider, kOnnxDomain, 11, 12, float, ReduceLogSum);
class ONNX_OPERATOR_VERSIONED_TYPED_KERNEL_CLASS_NAME(kCpuExecutionProvider, kOnnxDomain, 11, 12, int32_t, ReduceLogSum);
class ONNX_OPERATOR_VERSIONED_TYPED_KERNEL_CLASS_NAME(kCpuExecutionProvider, kOnnxDomain, 11, 12, float, ReduceLogSumExp);
class ONNX_OPERATOR_VERSIONED_TYPED_KERNEL_CLASS_NAME(kCpuExecutionProvider, kOnnxDomain, 11, 12, double, ReduceLogSumExp);
class ONNX_OPERATOR_VERSIONED_TYPED_KERNEL_CLASS_NAME(kCpuExecutionProvider, kOnnxDomain, 11, 12, int32_t, ReduceLogSumExp);
class ONNX_OPERATOR_VERSIONED_TYPED_KERNEL_CLASS_NAME(kCpuExecutionProvider, kOnnxDomain, 11, 11, float, ReduceMax);
class ONNX_OPERATOR_VERSIONED_TYPED_KERNEL_CLASS_NAME(kCpuExecutionProvider, kOnnxDomain, 11, 11, double, ReduceMax);
class ONNX_OPERATOR_VERSIONED_TYPED_KERNEL_CLASS_NAME(kCpuExecutionProvider, kOnnxDomain, 11, 11, int32_t, ReduceMax);
class ONNX_OPERATOR_VERSIONED_TYPED_KERNEL_CLASS_NAME(kCpuExecutionProvider, kOnnxDomain, 11, 11, int64_t, ReduceMax);
class ONNX_OPERATOR_VERSIONED_TYPED_KERNEL_CLASS_NAME(kCpuExecutionProvider, kOnnxDomain, 11, 12, float, ReduceMean);
class ONNX_OPERATOR_VERSIONED_TYPED_KERNEL_CLASS_NAME(kCpuExecutionProvider, kOnnxDomain, 11, 12, double, ReduceMean);
class ONNX_OPERATOR_VERSIONED_TYPED_KERNEL_CLASS_NAME(kCpuExecutionProvider, kOnnxDomain, 11, 12, int32_t, ReduceMean);
class ONNX_OPERATOR_VERSIONED_TYPED_KERNEL_CLASS_NAME(kCpuExecutionProvider, kOnnxDomain, 11, 11, float, ReduceMin);
class ONNX_OPERATOR_VERSIONED_TYPED_KERNEL_CLASS_NAME(kCpuExecutionProvider, kOnnxDomain, 11, 11, double, ReduceMin);
class ONNX_OPERATOR_VERSIONED_TYPED_KERNEL_CLASS_NAME(kCpuExecutionProvider, kOnnxDomain, 11, 11, int32_t, ReduceMin);
class ONNX_OPERATOR_VERSIONED_TYPED_KERNEL_CLASS_NAME(kCpuExecutionProvider, kOnnxDomain, 11, 11, int64_t, ReduceMin);
class ONNX_OPERATOR_VERSIONED_TYPED_KERNEL_CLASS_NAME(kCpuExecutionProvider, kOnnxDomain, 11, 12, float, ReduceProd);
class ONNX_OPERATOR_VERSIONED_TYPED_KERNEL_CLASS_NAME(kCpuExecutionProvider, kOnnxDomain, 11, 12, int32_t, ReduceProd);
class ONNX_OPERATOR_VERSIONED_TYPED_KERNEL_CLASS_NAME(kCpuExecutionProvider, kOnnxDomain, 11, 12, int64_t, ReduceProd);
class ONNX_OPERATOR_VERSIONED_TYPED_KERNEL_CLASS_NAME(kCpuExecutionProvider, kOnnxDomain, 11, 12, float, ReduceSum);
class ONNX_OPERATOR_VERSIONED_TYPED_KERNEL_CLASS_NAME(kCpuExecutionProvider, kOnnxDomain, 11, 12, double, ReduceSum);
class ONNX_OPERATOR_VERSIONED_TYPED_KERNEL_CLASS_NAME(kCpuExecutionProvider, kOnnxDomain, 11, 12, int32_t, ReduceSum);
class ONNX_OPERATOR_VERSIONED_TYPED_KERNEL_CLASS_NAME(kCpuExecutionProvider, kOnnxDomain, 11, 12, int64_t, ReduceSum);
class ONNX_OPERATOR_VERSIONED_TYPED_KERNEL_CLASS_NAME(kCpuExecutionProvider, kOnnxDomain, 11, 12, float, ReduceSumSquare);
class ONNX_OPERATOR_VERSIONED_TYPED_KERNEL_CLASS_NAME(kCpuExecutionProvider, kOnnxDomain, 11, 12, double, ReduceSumSquare);
class ONNX_OPERATOR_VERSIONED_TYPED_KERNEL_CLASS_NAME(kCpuExecutionProvider, kOnnxDomain, 11, 12, int32_t, ReduceSumSquare);
class ONNX_OPERATOR_VERSIONED_KERNEL_CLASS_NAME(kCpuExecutionProvider, kOnnxDomain, 11, 12, Hardmax);
class ONNX_OPERATOR_VERSIONED_TYPED_KERNEL_CLASS_NAME(kCpuExecutionProvider, kOnnxDomain, 11, 12, float, LogSoftmax);
class ONNX_OPERATOR_VERSIONED_TYPED_KERNEL_CLASS_NAME(kCpuExecutionProvider, kOnnxDomain, 11, 12, double, LogSoftmax);
class ONNX_OPERATOR_VERSIONED_TYPED_KERNEL_CLASS_NAME(kCpuExecutionProvider, kOnnxDomain, 11, 12, float, Softmax);
class ONNX_OPERATOR_VERSIONED_TYPED_KERNEL_CLASS_NAME(kCpuExecutionProvider, kOnnxDomain, 11, 12, double, Softmax);
class ONNX_OPERATOR_VERSIONED_KERNEL_CLASS_NAME(kCpuExecutionProvider, kOnnxDomain, 11, 12, Loop);
class ONNX_OPERATOR_VERSIONED_KERNEL_CLASS_NAME(kCpuExecutionProvider, kOnnxDomain, 11, 12, DepthToSpace);
class ONNX_OPERATOR_VERSIONED_KERNEL_CLASS_NAME(kCpuExecutionProvider, kOnnxDomain, 11, 15, Scan);
class ONNX_OPERATOR_VERSIONED_KERNEL_CLASS_NAME(kCpuExecutionProvider, kOnnxDomain, 11, 12, Flatten);
class ONNX_OPERATOR_KERNEL_CLASS_NAME(kCpuExecutionProvider, kOnnxDomain, 11, Compress);
class ONNX_OPERATOR_VERSIONED_KERNEL_CLASS_NAME(kCpuExecutionProvider, kOnnxDomain, 11, 12, Concat);
class ONNX_OPERATOR_VERSIONED_KERNEL_CLASS_NAME(kCpuExecutionProvider, kOnnxDomain, 11, 12, Gather);
class ONNX_OPERATOR_VERSIONED_KERNEL_CLASS_NAME(kCpuExecutionProvider, kOnnxDomain, 11, 12, Slice);
class ONNX_OPERATOR_VERSIONED_KERNEL_CLASS_NAME(kCpuExecutionProvider, kOnnxDomain, 11, 12, Split);
class ONNX_OPERATOR_VERSIONED_KERNEL_CLASS_NAME(kCpuExecutionProvider, kOnnxDomain, 11, 12, Squeeze);
class ONNX_OPERATOR_VERSIONED_KERNEL_CLASS_NAME(kCpuExecutionProvider, kOnnxDomain, 11, 12, Unsqueeze);
class ONNX_OPERATOR_KERNEL_CLASS_NAME(kCpuExecutionProvider, kOnnxDomain, 11, Det);
class ONNX_OPERATOR_VERSIONED_KERNEL_CLASS_NAME(kCpuExecutionProvider, kOnnxDomain, 11, 12, ScatterElements);
class ONNX_OPERATOR_KERNEL_CLASS_NAME(kCpuExecutionProvider, kOnnxDomain, 11, NonMaxSuppression);
class ONNX_OPERATOR_KERNEL_CLASS_NAME(kCpuExecutionProvider, kOnnxDomain, 11, AveragePool);
class ONNX_OPERATOR_KERNEL_CLASS_NAME(kCpuExecutionProvider, kOnnxDomain, 11, MaxUnpool);
class ONNX_OPERATOR_KERNEL_CLASS_NAME(kCpuExecutionProvider, kOnnxDomain, 11, LpPool);
class ONNX_OPERATOR_KERNEL_CLASS_NAME(kCpuExecutionProvider, kOnnxDomain, 11, Conv);
class ONNX_OPERATOR_KERNEL_CLASS_NAME(kCpuExecutionProvider, kOnnxDomain, 11, ConvTranspose);
class ONNX_OPERATOR_VERSIONED_KERNEL_CLASS_NAME(kCpuExecutionProvider, kOnnxDomain, 11, 12, If);
class ONNX_OPERATOR_KERNEL_CLASS_NAME(kCpuExecutionProvider, kOnnxDomain, 11, SequenceLength);
class ONNX_OPERATOR_KERNEL_CLASS_NAME(kCpuExecutionProvider, kOnnxDomain, 11, SequenceAt);
class ONNX_OPERATOR_KERNEL_CLASS_NAME(kCpuExecutionProvider, kOnnxDomain, 11, SequenceEmpty);
class ONNX_OPERATOR_KERNEL_CLASS_NAME(kCpuExecutionProvider, kOnnxDomain, 11, SequenceInsert);
class ONNX_OPERATOR_KERNEL_CLASS_NAME(kCpuExecutionProvider, kOnnxDomain, 11, SequenceErase);
class ONNX_OPERATOR_KERNEL_CLASS_NAME(kCpuExecutionProvider, kOnnxDomain, 11, SequenceConstruct);
class ONNX_OPERATOR_KERNEL_CLASS_NAME(kCpuExecutionProvider, kOnnxDomain, 11, ConcatFromSequence);
class ONNX_OPERATOR_KERNEL_CLASS_NAME(kCpuExecutionProvider, kOnnxDomain, 11, SplitToSequence);
class ONNX_OPERATOR_VERSIONED_KERNEL_CLASS_NAME(kCpuExecutionProvider, kOnnxDomain, 11, 12, ScatterND);
class ONNX_OPERATOR_VERSIONED_TYPED_KERNEL_CLASS_NAME(kCpuExecutionProvider, kOnnxDomain, 11, 12, float, Gemm);
class ONNX_OPERATOR_VERSIONED_TYPED_KERNEL_CLASS_NAME(kCpuExecutionProvider, kOnnxDomain, 11, 12, double, Gemm);
class ONNX_OPERATOR_VERSIONED_KERNEL_CLASS_NAME(kCpuExecutionProvider, kOnnxDomain, 11, 12, GatherElements);
class ONNX_OPERATOR_TYPED_KERNEL_CLASS_NAME(kCpuExecutionProvider, kOnnxDomain, 11, uint8_t, BitShift);
class ONNX_OPERATOR_TYPED_KERNEL_CLASS_NAME(kCpuExecutionProvider, kOnnxDomain, 11, uint32_t, BitShift);
class ONNX_OPERATOR_TYPED_KERNEL_CLASS_NAME(kCpuExecutionProvider, kOnnxDomain, 11, uint64_t, BitShift);
class ONNX_OPERATOR_VERSIONED_KERNEL_CLASS_NAME(kCpuExecutionProvider, kOnnxDomain, 11, 12, Pad);
class ONNX_OPERATOR_VERSIONED_KERNEL_CLASS_NAME(kCpuExecutionProvider, kOnnxDomain, 11, 11, GatherND);
class ONNX_OPERATOR_KERNEL_CLASS_NAME(kCpuExecutionProvider, kOnnxDomain, 11, Range);
class ONNX_OPERATOR_KERNEL_CLASS_NAME(kCpuExecutionProvider, kOnnxDomain, 11, Unique);
class ONNX_OPERATOR_TYPED_KERNEL_CLASS_NAME(kCpuExecutionProvider, kOnnxDomain, 11, float, TopK);
class ONNX_OPERATOR_TYPED_KERNEL_CLASS_NAME(kCpuExecutionProvider, kOnnxDomain, 11, double, TopK);
class ONNX_OPERATOR_TYPED_KERNEL_CLASS_NAME(kCpuExecutionProvider, kOnnxDomain, 11, int64_t, TopK);
class ONNX_OPERATOR_TYPED_KERNEL_CLASS_NAME(kCpuExecutionProvider, kOnnxDomain, 11, int32_t, TopK);
class ONNX_OPERATOR_TYPED_KERNEL_CLASS_NAME(kCpuExecutionProvider, kOnnxDomain, 11, int64_t_int64_t_int64_t, OneHot);
class ONNX_OPERATOR_TYPED_KERNEL_CLASS_NAME(kCpuExecutionProvider, kOnnxDomain, 11, float_int64_t_int64_t, OneHot);
class ONNX_OPERATOR_TYPED_KERNEL_CLASS_NAME(kCpuExecutionProvider, kOnnxDomain, 11, int64_t_string_int64_t, OneHot);
class ONNX_OPERATOR_TYPED_KERNEL_CLASS_NAME(kCpuExecutionProvider, kOnnxDomain, 11, float_string_int64_t, OneHot);
class ONNX_OPERATOR_TYPED_KERNEL_CLASS_NAME(kCpuExecutionProvider, kOnnxDomain, 11, float_float_float, OneHot);
class ONNX_OPERATOR_TYPED_KERNEL_CLASS_NAME(kCpuExecutionProvider, kOnnxDomain, 11, int64_t_int32_t_float, OneHot);
class ONNX_OPERATOR_TYPED_KERNEL_CLASS_NAME(kCpuExecutionProvider, kOnnxDomain, 11, int64_t_float_int64_t, OneHot);
class ONNX_OPERATOR_TYPED_KERNEL_CLASS_NAME(kCpuExecutionProvider, kOnnxDomain, 11, int32_t_float_int32_t, OneHot);
class ONNX_OPERATOR_TYPED_KERNEL_CLASS_NAME(kCpuExecutionProvider, kOnnxDomain, 11, int32_t_float_float, OneHot);
class ONNX_OPERATOR_TYPED_KERNEL_CLASS_NAME(kCpuExecutionProvider, kOnnxDomain, 11, int64_t_float_float, OneHot);
class ONNX_OPERATOR_TYPED_KERNEL_CLASS_NAME(kCpuExecutionProvider, kOnnxDomain, 11, int64_t_float_int32_t, OneHot);
class ONNX_OPERATOR_VERSIONED_TYPED_KERNEL_CLASS_NAME(kCpuExecutionProvider, kOnnxDomain, 11, 12, float, Resize);
class ONNX_OPERATOR_VERSIONED_TYPED_KERNEL_CLASS_NAME(kCpuExecutionProvider, kOnnxDomain, 11, 12, int32_t, Resize);
class ONNX_OPERATOR_VERSIONED_TYPED_KERNEL_CLASS_NAME(kCpuExecutionProvider, kOnnxDomain, 11, 12, int8_t, Resize);
class ONNX_OPERATOR_VERSIONED_TYPED_KERNEL_CLASS_NAME(kCpuExecutionProvider, kOnnxDomain, 11, 12, uint8_t, Resize);

// opset 12
class ONNX_OPERATOR_VERSIONED_KERNEL_CLASS_NAME(kCpuExecutionProvider, kOnnxDomain, 12, 12, Clip);

class ONNX_OPERATOR_VERSIONED_KERNEL_CLASS_NAME(kCpuExecutionProvider, kOnnxDomain, 12, 12, Min);
class ONNX_OPERATOR_VERSIONED_KERNEL_CLASS_NAME(kCpuExecutionProvider, kOnnxDomain, 12, 12, Max);
class ONNX_OPERATOR_KERNEL_CLASS_NAME(kCpuExecutionProvider, kOnnxDomain, 12, MaxPool);
class ONNX_OPERATOR_VERSIONED_KERNEL_CLASS_NAME(kCpuExecutionProvider, kOnnxDomain, 12, 12, Pow);
class ONNX_OPERATOR_VERSIONED_TYPED_KERNEL_CLASS_NAME(kCpuExecutionProvider, kOnnxDomain, 12, 12, float, ReduceMax);
class ONNX_OPERATOR_VERSIONED_TYPED_KERNEL_CLASS_NAME(kCpuExecutionProvider, kOnnxDomain, 12, 12, double, ReduceMax);
class ONNX_OPERATOR_VERSIONED_TYPED_KERNEL_CLASS_NAME(kCpuExecutionProvider, kOnnxDomain, 12, 12, int32_t, ReduceMax);
class ONNX_OPERATOR_VERSIONED_TYPED_KERNEL_CLASS_NAME(kCpuExecutionProvider, kOnnxDomain, 12, 12, int64_t, ReduceMax);
class ONNX_OPERATOR_VERSIONED_TYPED_KERNEL_CLASS_NAME(kCpuExecutionProvider, kOnnxDomain, 12, 12, int8_t, ReduceMax);
class ONNX_OPERATOR_VERSIONED_TYPED_KERNEL_CLASS_NAME(kCpuExecutionProvider, kOnnxDomain, 12, 12, uint8_t, ReduceMax);

class ONNX_OPERATOR_VERSIONED_TYPED_KERNEL_CLASS_NAME(kCpuExecutionProvider, kOnnxDomain, 12, 12, float, ReduceMin);
class ONNX_OPERATOR_VERSIONED_TYPED_KERNEL_CLASS_NAME(kCpuExecutionProvider, kOnnxDomain, 12, 12, double, ReduceMin);
class ONNX_OPERATOR_VERSIONED_TYPED_KERNEL_CLASS_NAME(kCpuExecutionProvider, kOnnxDomain, 12, 12, int32_t, ReduceMin);
class ONNX_OPERATOR_VERSIONED_TYPED_KERNEL_CLASS_NAME(kCpuExecutionProvider, kOnnxDomain, 12, 12, int64_t, ReduceMin);
class ONNX_OPERATOR_VERSIONED_TYPED_KERNEL_CLASS_NAME(kCpuExecutionProvider, kOnnxDomain, 12, 12, int8_t, ReduceMin);
class ONNX_OPERATOR_VERSIONED_TYPED_KERNEL_CLASS_NAME(kCpuExecutionProvider, kOnnxDomain, 12, 12, uint8_t, ReduceMin);
class ONNX_OPERATOR_VERSIONED_KERNEL_CLASS_NAME(kCpuExecutionProvider, kOnnxDomain, 12, 12, GatherND);
class ONNX_OPERATOR_KERNEL_CLASS_NAME(kCpuExecutionProvider, kOnnxDomain, 12, Einsum);

// REVIEW(codemzs): ConstEigenVectorArrayMap.cast<MLFLoat16) does not seem to be supported.
// However these types work on GPU implementation.
// class ONNX_OPERATOR_TYPED_KERNEL_CLASS_NAME(kCpuExecutionProvider, kOnnxDomain, 12, MLFloat16_MLFloat16, Dropout);
// class ONNX_OPERATOR_TYPED_KERNEL_CLASS_NAME(kCpuExecutionProvider, kOnnxDomain, 12, MLFloat16_float, Dropout);
// class ONNX_OPERATOR_TYPED_KERNEL_CLASS_NAME(kCpuExecutionProvider, kOnnxDomain, 12, MLFloat16_double, Dropout);
class ONNX_OPERATOR_VERSIONED_TYPED_KERNEL_CLASS_NAME(kCpuExecutionProvider, kOnnxDomain, 12, 12, float_float, Dropout);
class ONNX_OPERATOR_VERSIONED_TYPED_KERNEL_CLASS_NAME(kCpuExecutionProvider, kOnnxDomain, 12, 12, float_double, Dropout);
class ONNX_OPERATOR_VERSIONED_TYPED_KERNEL_CLASS_NAME(kCpuExecutionProvider, kOnnxDomain, 12, 12, double_float, Dropout);
class ONNX_OPERATOR_VERSIONED_TYPED_KERNEL_CLASS_NAME(kCpuExecutionProvider, kOnnxDomain, 12, 12, double_double, Dropout);
class ONNX_OPERATOR_KERNEL_CLASS_NAME(kCpuExecutionProvider, kOnnxDomain, 12, Celu);

class ONNX_OPERATOR_VERSIONED_TYPED_KERNEL_CLASS_NAME(kCpuExecutionProvider, kOnnxDomain, 12, 15, float, GreaterOrEqual);
class ONNX_OPERATOR_VERSIONED_TYPED_KERNEL_CLASS_NAME(kCpuExecutionProvider, kOnnxDomain, 12, 15, double, GreaterOrEqual);
class ONNX_OPERATOR_VERSIONED_TYPED_KERNEL_CLASS_NAME(kCpuExecutionProvider, kOnnxDomain, 12, 15, int32_t, GreaterOrEqual);
class ONNX_OPERATOR_VERSIONED_TYPED_KERNEL_CLASS_NAME(kCpuExecutionProvider, kOnnxDomain, 12, 15, int64_t, GreaterOrEqual);
class ONNX_OPERATOR_VERSIONED_TYPED_KERNEL_CLASS_NAME(kCpuExecutionProvider, kOnnxDomain, 12, 15, float, LessOrEqual);
class ONNX_OPERATOR_VERSIONED_TYPED_KERNEL_CLASS_NAME(kCpuExecutionProvider, kOnnxDomain, 12, 15, double, LessOrEqual);
class ONNX_OPERATOR_VERSIONED_TYPED_KERNEL_CLASS_NAME(kCpuExecutionProvider, kOnnxDomain, 12, 15, int32_t, LessOrEqual);
class ONNX_OPERATOR_VERSIONED_TYPED_KERNEL_CLASS_NAME(kCpuExecutionProvider, kOnnxDomain, 12, 15, int64_t, LessOrEqual);

// opset 13
class ONNX_OPERATOR_TYPED_KERNEL_CLASS_NAME(kCpuExecutionProvider, kOnnxDomain, 13, float, Erf);
class ONNX_OPERATOR_KERNEL_CLASS_NAME(kCpuExecutionProvider, kOnnxDomain, 13, Cast);
class ONNX_OPERATOR_KERNEL_CLASS_NAME(kCpuExecutionProvider, kOnnxDomain, 13, Clip);
class ONNX_OPERATOR_TYPED_KERNEL_CLASS_NAME(kCpuExecutionProvider, kOnnxDomain, 13, uint8_t, DequantizeLinear);
class ONNX_OPERATOR_TYPED_KERNEL_CLASS_NAME(kCpuExecutionProvider, kOnnxDomain, 13, int8_t, DequantizeLinear);
class ONNX_OPERATOR_TYPED_KERNEL_CLASS_NAME(kCpuExecutionProvider, kOnnxDomain, 13, int32_t, DequantizeLinear);
class ONNX_OPERATOR_TYPED_KERNEL_CLASS_NAME(kCpuExecutionProvider, kOnnxDomain, 13, float, Expand);
class ONNX_OPERATOR_TYPED_KERNEL_CLASS_NAME(kCpuExecutionProvider, kOnnxDomain, 13, double, Expand);
class ONNX_OPERATOR_TYPED_KERNEL_CLASS_NAME(kCpuExecutionProvider, kOnnxDomain, 13, int8_t, Expand);
class ONNX_OPERATOR_TYPED_KERNEL_CLASS_NAME(kCpuExecutionProvider, kOnnxDomain, 13, int16_t, Expand);
class ONNX_OPERATOR_TYPED_KERNEL_CLASS_NAME(kCpuExecutionProvider, kOnnxDomain, 13, int32_t, Expand);
class ONNX_OPERATOR_TYPED_KERNEL_CLASS_NAME(kCpuExecutionProvider, kOnnxDomain, 13, int64_t, Expand);
class ONNX_OPERATOR_TYPED_KERNEL_CLASS_NAME(kCpuExecutionProvider, kOnnxDomain, 13, uint8_t, Expand);
class ONNX_OPERATOR_TYPED_KERNEL_CLASS_NAME(kCpuExecutionProvider, kOnnxDomain, 13, uint16_t, Expand);
class ONNX_OPERATOR_TYPED_KERNEL_CLASS_NAME(kCpuExecutionProvider, kOnnxDomain, 13, uint32_t, Expand);
class ONNX_OPERATOR_TYPED_KERNEL_CLASS_NAME(kCpuExecutionProvider, kOnnxDomain, 13, uint64_t, Expand);
class ONNX_OPERATOR_TYPED_KERNEL_CLASS_NAME(kCpuExecutionProvider, kOnnxDomain, 13, bool, Expand);
class ONNX_OPERATOR_TYPED_KERNEL_CLASS_NAME(kCpuExecutionProvider, kOnnxDomain, 13, MLFloat16, Expand);
class ONNX_OPERATOR_TYPED_KERNEL_CLASS_NAME(kCpuExecutionProvider, kOnnxDomain, 13, string, Expand);
class ONNX_OPERATOR_TYPED_KERNEL_CLASS_NAME(kCpuExecutionProvider, kOnnxDomain, 13, float, Gemm);
class ONNX_OPERATOR_TYPED_KERNEL_CLASS_NAME(kCpuExecutionProvider, kOnnxDomain, 13, double, Gemm);
class ONNX_OPERATOR_TYPED_KERNEL_CLASS_NAME(kCpuExecutionProvider, kOnnxDomain, 13, float, MatMul);
class ONNX_OPERATOR_TYPED_KERNEL_CLASS_NAME(kCpuExecutionProvider, kOnnxDomain, 13, double, MatMul);
class ONNX_OPERATOR_TYPED_KERNEL_CLASS_NAME(kCpuExecutionProvider, kOnnxDomain, 13, int32_t, MatMul);
class ONNX_OPERATOR_TYPED_KERNEL_CLASS_NAME(kCpuExecutionProvider, kOnnxDomain, 13, int64_t, MatMul);
class ONNX_OPERATOR_KERNEL_CLASS_NAME(kCpuExecutionProvider, kOnnxDomain, 13, Min);
class ONNX_OPERATOR_KERNEL_CLASS_NAME(kCpuExecutionProvider, kOnnxDomain, 13, Max);
class ONNX_OPERATOR_TYPED_KERNEL_CLASS_NAME(kCpuExecutionProvider, kOnnxDomain, 13, float, Mean);
class ONNX_OPERATOR_TYPED_KERNEL_CLASS_NAME(kCpuExecutionProvider, kOnnxDomain, 13, uint8_t, QuantizeLinear);
class ONNX_OPERATOR_TYPED_KERNEL_CLASS_NAME(kCpuExecutionProvider, kOnnxDomain, 13, int8_t, QuantizeLinear);
class ONNX_OPERATOR_KERNEL_CLASS_NAME(kCpuExecutionProvider, kOnnxDomain, 13, Sigmoid);
class ONNX_OPERATOR_KERNEL_CLASS_NAME(kCpuExecutionProvider, kOnnxDomain, 13, Sign);
class ONNX_OPERATOR_KERNEL_CLASS_NAME(kCpuExecutionProvider, kOnnxDomain, 13, Size);
class ONNX_OPERATOR_TYPED_KERNEL_CLASS_NAME(kCpuExecutionProvider, kOnnxDomain, 13, float, Sum);
class ONNX_OPERATOR_TYPED_KERNEL_CLASS_NAME(kCpuExecutionProvider, kOnnxDomain, 13, double, Sum);
class ONNX_OPERATOR_KERNEL_CLASS_NAME(kCpuExecutionProvider, kOnnxDomain, 13, Flatten);
class ONNX_OPERATOR_KERNEL_CLASS_NAME(kCpuExecutionProvider, kOnnxDomain, 13, LRN);
class ONNX_OPERATOR_KERNEL_CLASS_NAME(kCpuExecutionProvider, kOnnxDomain, 13, MeanVarianceNormalization);
class ONNX_OPERATOR_TYPED_KERNEL_CLASS_NAME(kCpuExecutionProvider, kOnnxDomain, 13, float_float, Dropout);
class ONNX_OPERATOR_TYPED_KERNEL_CLASS_NAME(kCpuExecutionProvider, kOnnxDomain, 13, float_double, Dropout);
class ONNX_OPERATOR_TYPED_KERNEL_CLASS_NAME(kCpuExecutionProvider, kOnnxDomain, 13, double_float, Dropout);
class ONNX_OPERATOR_TYPED_KERNEL_CLASS_NAME(kCpuExecutionProvider, kOnnxDomain, 13, double_double, Dropout);
class ONNX_OPERATOR_TYPED_KERNEL_CLASS_NAME(kCpuExecutionProvider, kOnnxDomain, 13, float, ArgMax);
class ONNX_OPERATOR_TYPED_KERNEL_CLASS_NAME(kCpuExecutionProvider, kOnnxDomain, 13, double, ArgMax);
class ONNX_OPERATOR_TYPED_KERNEL_CLASS_NAME(kCpuExecutionProvider, kOnnxDomain, 13, int8_t, ArgMax);
class ONNX_OPERATOR_TYPED_KERNEL_CLASS_NAME(kCpuExecutionProvider, kOnnxDomain, 13, uint8_t, ArgMax);
class ONNX_OPERATOR_TYPED_KERNEL_CLASS_NAME(kCpuExecutionProvider, kOnnxDomain, 13, int32_t, ArgMax);
class ONNX_OPERATOR_TYPED_KERNEL_CLASS_NAME(kCpuExecutionProvider, kOnnxDomain, 13, float, ArgMin);
class ONNX_OPERATOR_TYPED_KERNEL_CLASS_NAME(kCpuExecutionProvider, kOnnxDomain, 13, double, ArgMin);
class ONNX_OPERATOR_TYPED_KERNEL_CLASS_NAME(kCpuExecutionProvider, kOnnxDomain, 13, int32_t, ArgMin);
class ONNX_OPERATOR_VERSIONED_KERNEL_CLASS_NAME(kCpuExecutionProvider, kOnnxDomain, 13, 13, Reshape);
class ONNX_OPERATOR_VERSIONED_KERNEL_CLASS_NAME(kCpuExecutionProvider, kOnnxDomain, 13, 14, Shape);
class ONNX_OPERATOR_KERNEL_CLASS_NAME(kCpuExecutionProvider, kOnnxDomain, 13, Concat);
class ONNX_OPERATOR_TYPED_KERNEL_CLASS_NAME(kCpuExecutionProvider, kOnnxDomain, 13, float, Less);
class ONNX_OPERATOR_TYPED_KERNEL_CLASS_NAME(kCpuExecutionProvider, kOnnxDomain, 13, double, Less);
class ONNX_OPERATOR_TYPED_KERNEL_CLASS_NAME(kCpuExecutionProvider, kOnnxDomain, 13, int32_t, Less);
class ONNX_OPERATOR_TYPED_KERNEL_CLASS_NAME(kCpuExecutionProvider, kOnnxDomain, 13, int64_t, Less);
class ONNX_OPERATOR_TYPED_KERNEL_CLASS_NAME(kCpuExecutionProvider, kOnnxDomain, 13, float, Greater);
class ONNX_OPERATOR_TYPED_KERNEL_CLASS_NAME(kCpuExecutionProvider, kOnnxDomain, 13, double, Greater);
class ONNX_OPERATOR_TYPED_KERNEL_CLASS_NAME(kCpuExecutionProvider, kOnnxDomain, 13, int32_t, Greater);
class ONNX_OPERATOR_TYPED_KERNEL_CLASS_NAME(kCpuExecutionProvider, kOnnxDomain, 13, int64_t, Greater);
class ONNX_OPERATOR_TYPED_KERNEL_CLASS_NAME(kCpuExecutionProvider, kOnnxDomain, 13, bool, Equal);
class ONNX_OPERATOR_TYPED_KERNEL_CLASS_NAME(kCpuExecutionProvider, kOnnxDomain, 13, int32_t, Equal);
class ONNX_OPERATOR_TYPED_KERNEL_CLASS_NAME(kCpuExecutionProvider, kOnnxDomain, 13, int64_t, Equal);
class ONNX_OPERATOR_TYPED_KERNEL_CLASS_NAME(kCpuExecutionProvider, kOnnxDomain, 13, float, Equal);
class ONNX_OPERATOR_TYPED_KERNEL_CLASS_NAME(kCpuExecutionProvider, kOnnxDomain, 13, double, Equal);
class ONNX_OPERATOR_VERSIONED_TYPED_KERNEL_CLASS_NAME(kCpuExecutionProvider, kOnnxDomain, 13, 13, float, Add);
class ONNX_OPERATOR_VERSIONED_TYPED_KERNEL_CLASS_NAME(kCpuExecutionProvider, kOnnxDomain, 13, 13, double, Add);
class ONNX_OPERATOR_VERSIONED_TYPED_KERNEL_CLASS_NAME(kCpuExecutionProvider, kOnnxDomain, 13, 13, int32_t, Add);
class ONNX_OPERATOR_VERSIONED_TYPED_KERNEL_CLASS_NAME(kCpuExecutionProvider, kOnnxDomain, 13, 13, int64_t, Add);
class ONNX_OPERATOR_VERSIONED_TYPED_KERNEL_CLASS_NAME(kCpuExecutionProvider, kOnnxDomain, 13, 13, float, Sub);
class ONNX_OPERATOR_VERSIONED_TYPED_KERNEL_CLASS_NAME(kCpuExecutionProvider, kOnnxDomain, 13, 13, double, Sub);
class ONNX_OPERATOR_VERSIONED_TYPED_KERNEL_CLASS_NAME(kCpuExecutionProvider, kOnnxDomain, 13, 13, int32_t, Sub);
class ONNX_OPERATOR_VERSIONED_TYPED_KERNEL_CLASS_NAME(kCpuExecutionProvider, kOnnxDomain, 13, 13, int64_t, Sub);
class ONNX_OPERATOR_VERSIONED_TYPED_KERNEL_CLASS_NAME(kCpuExecutionProvider, kOnnxDomain, 13, 13, float, Mul);
class ONNX_OPERATOR_VERSIONED_TYPED_KERNEL_CLASS_NAME(kCpuExecutionProvider, kOnnxDomain, 13, 13, double, Mul);
class ONNX_OPERATOR_VERSIONED_TYPED_KERNEL_CLASS_NAME(kCpuExecutionProvider, kOnnxDomain, 13, 13, int32_t, Mul);
class ONNX_OPERATOR_VERSIONED_TYPED_KERNEL_CLASS_NAME(kCpuExecutionProvider, kOnnxDomain, 13, 13, int64_t, Mul);
class ONNX_OPERATOR_VERSIONED_TYPED_KERNEL_CLASS_NAME(kCpuExecutionProvider, kOnnxDomain, 13, 13, float, Div);
class ONNX_OPERATOR_VERSIONED_TYPED_KERNEL_CLASS_NAME(kCpuExecutionProvider, kOnnxDomain, 13, 13, double, Div);
class ONNX_OPERATOR_VERSIONED_TYPED_KERNEL_CLASS_NAME(kCpuExecutionProvider, kOnnxDomain, 13, 13, int32_t, Div);
class ONNX_OPERATOR_VERSIONED_TYPED_KERNEL_CLASS_NAME(kCpuExecutionProvider, kOnnxDomain, 13, 13, int64_t, Div);
class ONNX_OPERATOR_TYPED_KERNEL_CLASS_NAME(kCpuExecutionProvider, kOnnxDomain, 13, float, Neg);
class ONNX_OPERATOR_TYPED_KERNEL_CLASS_NAME(kCpuExecutionProvider, kOnnxDomain, 13, double, Neg);
class ONNX_OPERATOR_TYPED_KERNEL_CLASS_NAME(kCpuExecutionProvider, kOnnxDomain, 13, int8_t, Neg);
class ONNX_OPERATOR_TYPED_KERNEL_CLASS_NAME(kCpuExecutionProvider, kOnnxDomain, 13, int32_t, Neg);
class ONNX_OPERATOR_TYPED_KERNEL_CLASS_NAME(kCpuExecutionProvider, kOnnxDomain, 13, int64_t, Neg);
class ONNX_OPERATOR_KERNEL_CLASS_NAME(kCpuExecutionProvider, kOnnxDomain, 13, Mod);
class ONNX_OPERATOR_TYPED_KERNEL_CLASS_NAME(kCpuExecutionProvider, kOnnxDomain, 13, float, Abs);
class ONNX_OPERATOR_TYPED_KERNEL_CLASS_NAME(kCpuExecutionProvider, kOnnxDomain, 13, double, Abs);
class ONNX_OPERATOR_TYPED_KERNEL_CLASS_NAME(kCpuExecutionProvider, kOnnxDomain, 13, int8_t, Abs);
class ONNX_OPERATOR_TYPED_KERNEL_CLASS_NAME(kCpuExecutionProvider, kOnnxDomain, 13, int16_t, Abs);
class ONNX_OPERATOR_TYPED_KERNEL_CLASS_NAME(kCpuExecutionProvider, kOnnxDomain, 13, int32_t, Abs);
class ONNX_OPERATOR_TYPED_KERNEL_CLASS_NAME(kCpuExecutionProvider, kOnnxDomain, 13, int64_t, Abs);
class ONNX_OPERATOR_TYPED_KERNEL_CLASS_NAME(kCpuExecutionProvider, kOnnxDomain, 13, uint8_t, Abs);
class ONNX_OPERATOR_TYPED_KERNEL_CLASS_NAME(kCpuExecutionProvider, kOnnxDomain, 13, uint16_t, Abs);
class ONNX_OPERATOR_TYPED_KERNEL_CLASS_NAME(kCpuExecutionProvider, kOnnxDomain, 13, uint32_t, Abs);
class ONNX_OPERATOR_TYPED_KERNEL_CLASS_NAME(kCpuExecutionProvider, kOnnxDomain, 13, uint64_t, Abs);
class ONNX_OPERATOR_TYPED_KERNEL_CLASS_NAME(kCpuExecutionProvider, kOnnxDomain, 13, float, Reciprocal);
class ONNX_OPERATOR_TYPED_KERNEL_CLASS_NAME(kCpuExecutionProvider, kOnnxDomain, 13, double, Reciprocal);
class ONNX_OPERATOR_TYPED_KERNEL_CLASS_NAME(kCpuExecutionProvider, kOnnxDomain, 13, float, Floor);
class ONNX_OPERATOR_TYPED_KERNEL_CLASS_NAME(kCpuExecutionProvider, kOnnxDomain, 13, double, Floor);
class ONNX_OPERATOR_TYPED_KERNEL_CLASS_NAME(kCpuExecutionProvider, kOnnxDomain, 13, float, Ceil);
class ONNX_OPERATOR_TYPED_KERNEL_CLASS_NAME(kCpuExecutionProvider, kOnnxDomain, 13, double, Ceil);
class ONNX_OPERATOR_TYPED_KERNEL_CLASS_NAME(kCpuExecutionProvider, kOnnxDomain, 13, float, Sqrt);
class ONNX_OPERATOR_TYPED_KERNEL_CLASS_NAME(kCpuExecutionProvider, kOnnxDomain, 13, double, Sqrt);
class ONNX_OPERATOR_VERSIONED_TYPED_KERNEL_CLASS_NAME(kCpuExecutionProvider, kOnnxDomain, 13, 13, float, Relu);
class ONNX_OPERATOR_VERSIONED_TYPED_KERNEL_CLASS_NAME(kCpuExecutionProvider, kOnnxDomain, 13, 13, double, Relu);
class ONNX_OPERATOR_TYPED_KERNEL_CLASS_NAME(kCpuExecutionProvider, kOnnxDomain, 13, float, Sigmoid);
class ONNX_OPERATOR_TYPED_KERNEL_CLASS_NAME(kCpuExecutionProvider, kOnnxDomain, 13, double, Sigmoid);
class ONNX_OPERATOR_TYPED_KERNEL_CLASS_NAME(kCpuExecutionProvider, kOnnxDomain, 13, float, Tanh);
class ONNX_OPERATOR_TYPED_KERNEL_CLASS_NAME(kCpuExecutionProvider, kOnnxDomain, 13, double, Tanh);
class ONNX_OPERATOR_TYPED_KERNEL_CLASS_NAME(kCpuExecutionProvider, kOnnxDomain, 13, float, Exp);
class ONNX_OPERATOR_TYPED_KERNEL_CLASS_NAME(kCpuExecutionProvider, kOnnxDomain, 13, double, Exp);
class ONNX_OPERATOR_TYPED_KERNEL_CLASS_NAME(kCpuExecutionProvider, kOnnxDomain, 13, float, Log);
class ONNX_OPERATOR_TYPED_KERNEL_CLASS_NAME(kCpuExecutionProvider, kOnnxDomain, 13, double, Log);
class ONNX_OPERATOR_VERSIONED_KERNEL_CLASS_NAME(kCpuExecutionProvider, kOnnxDomain, 13, 14, Pow);
class ONNX_OPERATOR_KERNEL_CLASS_NAME(kCpuExecutionProvider, kOnnxDomain, 13, DepthToSpace);
class ONNX_OPERATOR_KERNEL_CLASS_NAME(kCpuExecutionProvider, kOnnxDomain, 13, SpaceToDepth);
class ONNX_OPERATOR_KERNEL_CLASS_NAME(kCpuExecutionProvider, kOnnxDomain, 13, Slice);
class ONNX_OPERATOR_VERSIONED_KERNEL_CLASS_NAME(kCpuExecutionProvider, kOnnxDomain, 13, 17, Split);
class ONNX_OPERATOR_KERNEL_CLASS_NAME(kCpuExecutionProvider, kOnnxDomain, 13, Unsqueeze);
class ONNX_OPERATOR_KERNEL_CLASS_NAME(kCpuExecutionProvider, kOnnxDomain, 13, Squeeze);
class ONNX_OPERATOR_KERNEL_CLASS_NAME(kCpuExecutionProvider, kOnnxDomain, 13, Transpose);
class ONNX_OPERATOR_KERNEL_CLASS_NAME(kCpuExecutionProvider, kOnnxDomain, 13, Tile);
class ONNX_OPERATOR_KERNEL_CLASS_NAME(kCpuExecutionProvider, kOnnxDomain, 13, Gather);
class ONNX_OPERATOR_KERNEL_CLASS_NAME(kCpuExecutionProvider, kOnnxDomain, 13, GatherElements);
class ONNX_OPERATOR_VERSIONED_KERNEL_CLASS_NAME(kCpuExecutionProvider, kOnnxDomain, 13, 15, ScatterND);
class ONNX_OPERATOR_VERSIONED_KERNEL_CLASS_NAME(kCpuExecutionProvider, kOnnxDomain, 13, 15, ScatterElements);
class ONNX_OPERATOR_VERSIONED_KERNEL_CLASS_NAME(kCpuExecutionProvider, kOnnxDomain, 13, 13, Identity);
class ONNX_OPERATOR_TYPED_KERNEL_CLASS_NAME(kCpuExecutionProvider, kOnnxDomain, 13, float, IsNaN);
class ONNX_OPERATOR_TYPED_KERNEL_CLASS_NAME(kCpuExecutionProvider, kOnnxDomain, 13, double, IsNaN);
class ONNX_OPERATOR_TYPED_KERNEL_CLASS_NAME(kCpuExecutionProvider, kOnnxDomain, 13, MLFloat16, IsNaN);
class ONNX_OPERATOR_TYPED_KERNEL_CLASS_NAME(kCpuExecutionProvider, kOnnxDomain, 13, bool, NonZero);
class ONNX_OPERATOR_TYPED_KERNEL_CLASS_NAME(kCpuExecutionProvider, kOnnxDomain, 13, float, NonZero);
class ONNX_OPERATOR_TYPED_KERNEL_CLASS_NAME(kCpuExecutionProvider, kOnnxDomain, 13, int32_t, NonZero);
class ONNX_OPERATOR_TYPED_KERNEL_CLASS_NAME(kCpuExecutionProvider, kOnnxDomain, 13, int64_t, NonZero);
class ONNX_OPERATOR_TYPED_KERNEL_CLASS_NAME(kCpuExecutionProvider, kOnnxDomain, 13, uint8_t, NonZero);
class ONNX_OPERATOR_KERNEL_CLASS_NAME(kCpuExecutionProvider, kOnnxDomain, 13, GatherND);
class ONNX_OPERATOR_KERNEL_CLASS_NAME(kCpuExecutionProvider, kOnnxDomain, 13, Pad);
class ONNX_OPERATOR_VERSIONED_TYPED_KERNEL_CLASS_NAME(kCpuExecutionProvider, kOnnxDomain, 13, 17, float, ReduceL1);
class ONNX_OPERATOR_VERSIONED_TYPED_KERNEL_CLASS_NAME(kCpuExecutionProvider, kOnnxDomain, 13, 17, int32_t, ReduceL1);
class ONNX_OPERATOR_VERSIONED_TYPED_KERNEL_CLASS_NAME(kCpuExecutionProvider, kOnnxDomain, 13, 17, float, ReduceL2);
class ONNX_OPERATOR_VERSIONED_TYPED_KERNEL_CLASS_NAME(kCpuExecutionProvider, kOnnxDomain, 13, 17, int32_t, ReduceL2);
class ONNX_OPERATOR_VERSIONED_TYPED_KERNEL_CLASS_NAME(kCpuExecutionProvider, kOnnxDomain, 13, 17, float, ReduceLogSum);
class ONNX_OPERATOR_VERSIONED_TYPED_KERNEL_CLASS_NAME(kCpuExecutionProvider, kOnnxDomain, 13, 17, int32_t, ReduceLogSum);
class ONNX_OPERATOR_VERSIONED_TYPED_KERNEL_CLASS_NAME(kCpuExecutionProvider, kOnnxDomain, 13, 17, float, ReduceLogSumExp);
class ONNX_OPERATOR_VERSIONED_TYPED_KERNEL_CLASS_NAME(kCpuExecutionProvider, kOnnxDomain, 13, 17, double, ReduceLogSumExp);
class ONNX_OPERATOR_VERSIONED_TYPED_KERNEL_CLASS_NAME(kCpuExecutionProvider, kOnnxDomain, 13, 17, int32_t, ReduceLogSumExp);
class ONNX_OPERATOR_VERSIONED_TYPED_KERNEL_CLASS_NAME(kCpuExecutionProvider, kOnnxDomain, 13, 17, float, ReduceMax);
class ONNX_OPERATOR_VERSIONED_TYPED_KERNEL_CLASS_NAME(kCpuExecutionProvider, kOnnxDomain, 13, 17, double, ReduceMax);
class ONNX_OPERATOR_VERSIONED_TYPED_KERNEL_CLASS_NAME(kCpuExecutionProvider, kOnnxDomain, 13, 17, int32_t, ReduceMax);
class ONNX_OPERATOR_VERSIONED_TYPED_KERNEL_CLASS_NAME(kCpuExecutionProvider, kOnnxDomain, 13, 17, int64_t, ReduceMax);
class ONNX_OPERATOR_VERSIONED_TYPED_KERNEL_CLASS_NAME(kCpuExecutionProvider, kOnnxDomain, 13, 17, int8_t, ReduceMax);
class ONNX_OPERATOR_VERSIONED_TYPED_KERNEL_CLASS_NAME(kCpuExecutionProvider, kOnnxDomain, 13, 17, uint8_t, ReduceMax);
class ONNX_OPERATOR_VERSIONED_TYPED_KERNEL_CLASS_NAME(kCpuExecutionProvider, kOnnxDomain, 13, 17, float, ReduceMean);
class ONNX_OPERATOR_VERSIONED_TYPED_KERNEL_CLASS_NAME(kCpuExecutionProvider, kOnnxDomain, 13, 17, double, ReduceMean);
class ONNX_OPERATOR_VERSIONED_TYPED_KERNEL_CLASS_NAME(kCpuExecutionProvider, kOnnxDomain, 13, 17, int32_t, ReduceMean);
class ONNX_OPERATOR_VERSIONED_TYPED_KERNEL_CLASS_NAME(kCpuExecutionProvider, kOnnxDomain, 13, 17, float, ReduceMin);
class ONNX_OPERATOR_VERSIONED_TYPED_KERNEL_CLASS_NAME(kCpuExecutionProvider, kOnnxDomain, 13, 17, double, ReduceMin);
class ONNX_OPERATOR_VERSIONED_TYPED_KERNEL_CLASS_NAME(kCpuExecutionProvider, kOnnxDomain, 13, 17, int32_t, ReduceMin);
class ONNX_OPERATOR_VERSIONED_TYPED_KERNEL_CLASS_NAME(kCpuExecutionProvider, kOnnxDomain, 13, 17, int64_t, ReduceMin);
class ONNX_OPERATOR_VERSIONED_TYPED_KERNEL_CLASS_NAME(kCpuExecutionProvider, kOnnxDomain, 13, 17, int8_t, ReduceMin);
class ONNX_OPERATOR_VERSIONED_TYPED_KERNEL_CLASS_NAME(kCpuExecutionProvider, kOnnxDomain, 13, 17, uint8_t, ReduceMin);
class ONNX_OPERATOR_VERSIONED_TYPED_KERNEL_CLASS_NAME(kCpuExecutionProvider, kOnnxDomain, 13, 17, float, ReduceProd);
class ONNX_OPERATOR_VERSIONED_TYPED_KERNEL_CLASS_NAME(kCpuExecutionProvider, kOnnxDomain, 13, 17, int32_t, ReduceProd);
class ONNX_OPERATOR_VERSIONED_TYPED_KERNEL_CLASS_NAME(kCpuExecutionProvider, kOnnxDomain, 13, 17, int64_t, ReduceProd);
class ONNX_OPERATOR_VERSIONED_TYPED_KERNEL_CLASS_NAME(kCpuExecutionProvider, kOnnxDomain, 13, 17, float, ReduceSumSquare);
class ONNX_OPERATOR_VERSIONED_TYPED_KERNEL_CLASS_NAME(kCpuExecutionProvider, kOnnxDomain, 13, 17, double, ReduceSumSquare);
class ONNX_OPERATOR_VERSIONED_TYPED_KERNEL_CLASS_NAME(kCpuExecutionProvider, kOnnxDomain, 13, 17, int32_t, ReduceSumSquare);
class ONNX_OPERATOR_TYPED_KERNEL_CLASS_NAME(kCpuExecutionProvider, kOnnxDomain, 13, float, ReduceSum);
class ONNX_OPERATOR_TYPED_KERNEL_CLASS_NAME(kCpuExecutionProvider, kOnnxDomain, 13, double, ReduceSum);
class ONNX_OPERATOR_TYPED_KERNEL_CLASS_NAME(kCpuExecutionProvider, kOnnxDomain, 13, int32_t, ReduceSum);
class ONNX_OPERATOR_TYPED_KERNEL_CLASS_NAME(kCpuExecutionProvider, kOnnxDomain, 13, int64_t, ReduceSum);
class ONNX_OPERATOR_VERSIONED_TYPED_KERNEL_CLASS_NAME(kCpuExecutionProvider, kOnnxDomain, 13, 17, float, Resize);
class ONNX_OPERATOR_VERSIONED_TYPED_KERNEL_CLASS_NAME(kCpuExecutionProvider, kOnnxDomain, 13, 17, int32_t, Resize);
class ONNX_OPERATOR_VERSIONED_TYPED_KERNEL_CLASS_NAME(kCpuExecutionProvider, kOnnxDomain, 13, 17, int8_t, Resize);
class ONNX_OPERATOR_VERSIONED_TYPED_KERNEL_CLASS_NAME(kCpuExecutionProvider, kOnnxDomain, 13, 17, uint8_t, Resize);
class ONNX_OPERATOR_VERSIONED_KERNEL_CLASS_NAME(kCpuExecutionProvider, kOnnxDomain, 13, 15, Loop);
class ONNX_OPERATOR_VERSIONED_KERNEL_CLASS_NAME(kCpuExecutionProvider, kOnnxDomain, 13, 15, If);
class ONNX_OPERATOR_KERNEL_CLASS_NAME(kCpuExecutionProvider, kOnnxDomain, 13, Hardmax);
class ONNX_OPERATOR_TYPED_KERNEL_CLASS_NAME(kCpuExecutionProvider, kOnnxDomain, 13, float, LogSoftmax);
class ONNX_OPERATOR_TYPED_KERNEL_CLASS_NAME(kCpuExecutionProvider, kOnnxDomain, 13, double, LogSoftmax);
class ONNX_OPERATOR_TYPED_KERNEL_CLASS_NAME(kCpuExecutionProvider, kOnnxDomain, 13, float, Softmax);
class ONNX_OPERATOR_TYPED_KERNEL_CLASS_NAME(kCpuExecutionProvider, kOnnxDomain, 13, double, Softmax);

// Opset 14
class ONNX_OPERATOR_TYPED_KERNEL_CLASS_NAME(kCpuExecutionProvider, kOnnxDomain, 14, float, CumSum);
class ONNX_OPERATOR_TYPED_KERNEL_CLASS_NAME(kCpuExecutionProvider, kOnnxDomain, 14, double, CumSum);
class ONNX_OPERATOR_TYPED_KERNEL_CLASS_NAME(kCpuExecutionProvider, kOnnxDomain, 14, int32_t, CumSum);
class ONNX_OPERATOR_TYPED_KERNEL_CLASS_NAME(kCpuExecutionProvider, kOnnxDomain, 14, int64_t, CumSum);
class ONNX_OPERATOR_TYPED_KERNEL_CLASS_NAME(kCpuExecutionProvider, kOnnxDomain, 14, float, Relu);
class ONNX_OPERATOR_TYPED_KERNEL_CLASS_NAME(kCpuExecutionProvider, kOnnxDomain, 14, double, Relu);
class ONNX_OPERATOR_TYPED_KERNEL_CLASS_NAME(kCpuExecutionProvider, kOnnxDomain, 14, int8_t, Relu);
class ONNX_OPERATOR_TYPED_KERNEL_CLASS_NAME(kCpuExecutionProvider, kOnnxDomain, 14, int32_t, Relu);
class ONNX_OPERATOR_KERNEL_CLASS_NAME(kCpuExecutionProvider, kOnnxDomain, 14, Trilu);
class ONNX_OPERATOR_TYPED_KERNEL_CLASS_NAME(kCpuExecutionProvider, kOnnxDomain, 14, float, Add);
class ONNX_OPERATOR_TYPED_KERNEL_CLASS_NAME(kCpuExecutionProvider, kOnnxDomain, 14, double, Add);
class ONNX_OPERATOR_TYPED_KERNEL_CLASS_NAME(kCpuExecutionProvider, kOnnxDomain, 14, int32_t, Add);
class ONNX_OPERATOR_TYPED_KERNEL_CLASS_NAME(kCpuExecutionProvider, kOnnxDomain, 14, int64_t, Add);
class ONNX_OPERATOR_TYPED_KERNEL_CLASS_NAME(kCpuExecutionProvider, kOnnxDomain, 14, float, Sub);
class ONNX_OPERATOR_TYPED_KERNEL_CLASS_NAME(kCpuExecutionProvider, kOnnxDomain, 14, double, Sub);
class ONNX_OPERATOR_TYPED_KERNEL_CLASS_NAME(kCpuExecutionProvider, kOnnxDomain, 14, int32_t, Sub);
class ONNX_OPERATOR_TYPED_KERNEL_CLASS_NAME(kCpuExecutionProvider, kOnnxDomain, 14, int64_t, Sub);
class ONNX_OPERATOR_TYPED_KERNEL_CLASS_NAME(kCpuExecutionProvider, kOnnxDomain, 14, float, Mul);
class ONNX_OPERATOR_TYPED_KERNEL_CLASS_NAME(kCpuExecutionProvider, kOnnxDomain, 14, double, Mul);
class ONNX_OPERATOR_TYPED_KERNEL_CLASS_NAME(kCpuExecutionProvider, kOnnxDomain, 14, int32_t, Mul);
class ONNX_OPERATOR_TYPED_KERNEL_CLASS_NAME(kCpuExecutionProvider, kOnnxDomain, 14, int64_t, Mul);
class ONNX_OPERATOR_TYPED_KERNEL_CLASS_NAME(kCpuExecutionProvider, kOnnxDomain, 14, float, Div);
class ONNX_OPERATOR_TYPED_KERNEL_CLASS_NAME(kCpuExecutionProvider, kOnnxDomain, 14, double, Div);
class ONNX_OPERATOR_TYPED_KERNEL_CLASS_NAME(kCpuExecutionProvider, kOnnxDomain, 14, int32_t, Div);
class ONNX_OPERATOR_TYPED_KERNEL_CLASS_NAME(kCpuExecutionProvider, kOnnxDomain, 14, int64_t, Div);
class ONNX_OPERATOR_KERNEL_CLASS_NAME(kCpuExecutionProvider, kOnnxDomain, 14, Reshape);
class ONNX_OPERATOR_VERSIONED_KERNEL_CLASS_NAME(kCpuExecutionProvider, kOnnxDomain, 14, 15, Identity);
class ONNX_OPERATOR_VERSIONED_TYPED_KERNEL_CLASS_NAME(kCpuExecutionProvider, kOnnxDomain, 14, 14, float, BatchNormalization);
class ONNX_OPERATOR_VERSIONED_TYPED_KERNEL_CLASS_NAME(kCpuExecutionProvider, kOnnxDomain, 14, 14, double, BatchNormalization);
class ONNX_OPERATOR_KERNEL_CLASS_NAME(kCpuExecutionProvider, kOnnxDomain, 14, GRU);
class ONNX_OPERATOR_KERNEL_CLASS_NAME(kCpuExecutionProvider, kOnnxDomain, 14, LSTM);
class ONNX_OPERATOR_KERNEL_CLASS_NAME(kCpuExecutionProvider, kOnnxDomain, 14, RNN);

// Opset 15
class ONNX_OPERATOR_KERNEL_CLASS_NAME(kCpuExecutionProvider, kOnnxDomain, 15, Pow);
class ONNX_OPERATOR_TYPED_KERNEL_CLASS_NAME(kCpuExecutionProvider, kOnnxDomain, 15, float, BatchNormalization);
class ONNX_OPERATOR_TYPED_KERNEL_CLASS_NAME(kCpuExecutionProvider, kOnnxDomain, 15, double, BatchNormalization);
class ONNX_OPERATOR_KERNEL_CLASS_NAME(kCpuExecutionProvider, kOnnxDomain, 15, Shape);

#if !defined(DISABLE_OPTIONAL_TYPE)
class ONNX_OPERATOR_VERSIONED_KERNEL_CLASS_NAME(kCpuExecutionProvider, kOnnxDomain, 15, 17, OptionalHasElement);
class ONNX_OPERATOR_VERSIONED_KERNEL_CLASS_NAME(kCpuExecutionProvider, kOnnxDomain, 15, 17, OptionalGetElement);
class ONNX_OPERATOR_KERNEL_CLASS_NAME(kCpuExecutionProvider, kOnnxDomain, 15, Optional);
#endif

// Opset 16
class ONNX_OPERATOR_KERNEL_CLASS_NAME(kCpuExecutionProvider, kOnnxDomain, 16, Identity);
class ONNX_OPERATOR_KERNEL_CLASS_NAME(kCpuExecutionProvider, kOnnxDomain, 16, Loop);
class ONNX_OPERATOR_KERNEL_CLASS_NAME(kCpuExecutionProvider, kOnnxDomain, 16, If);
class ONNX_OPERATOR_TYPED_KERNEL_CLASS_NAME(kCpuExecutionProvider, kOnnxDomain, 16, float, RoiAlign);
class ONNX_OPERATOR_TYPED_KERNEL_CLASS_NAME(kCpuExecutionProvider, kOnnxDomain, 16, double, RoiAlign);
class ONNX_OPERATOR_TYPED_KERNEL_CLASS_NAME(kCpuExecutionProvider, kOnnxDomain, 16, float, GridSample);
class ONNX_OPERATOR_KERNEL_CLASS_NAME(kCpuExecutionProvider, kOnnxDomain, 16, ScatterElements);
class ONNX_OPERATOR_KERNEL_CLASS_NAME(kCpuExecutionProvider, kOnnxDomain, 16, ScatterND);
class ONNX_OPERATOR_TYPED_KERNEL_CLASS_NAME(kCpuExecutionProvider, kOnnxDomain, 16, string, Where);
class ONNX_OPERATOR_TYPED_KERNEL_CLASS_NAME(kCpuExecutionProvider, kOnnxDomain, 16, float, Where);
class ONNX_OPERATOR_TYPED_KERNEL_CLASS_NAME(kCpuExecutionProvider, kOnnxDomain, 16, double, Where);
class ONNX_OPERATOR_TYPED_KERNEL_CLASS_NAME(kCpuExecutionProvider, kOnnxDomain, 16, int32_t, Where);
class ONNX_OPERATOR_TYPED_KERNEL_CLASS_NAME(kCpuExecutionProvider, kOnnxDomain, 16, int64_t, Where);
class ONNX_OPERATOR_TYPED_KERNEL_CLASS_NAME(kCpuExecutionProvider, kOnnxDomain, 16, uint8_t, Where);
class ONNX_OPERATOR_KERNEL_CLASS_NAME(kCpuExecutionProvider, kOnnxDomain, 16, LeakyRelu);
class ONNX_OPERATOR_KERNEL_CLASS_NAME(kCpuExecutionProvider, kOnnxDomain, 16, PRelu);
class ONNX_OPERATOR_KERNEL_CLASS_NAME(kCpuExecutionProvider, kOnnxDomain, 16, Scan);
class ONNX_OPERATOR_TYPED_KERNEL_CLASS_NAME(kCpuExecutionProvider, kOnnxDomain, 16, float, GreaterOrEqual);
class ONNX_OPERATOR_TYPED_KERNEL_CLASS_NAME(kCpuExecutionProvider, kOnnxDomain, 16, double, GreaterOrEqual);
class ONNX_OPERATOR_TYPED_KERNEL_CLASS_NAME(kCpuExecutionProvider, kOnnxDomain, 16, int32_t, GreaterOrEqual);
class ONNX_OPERATOR_TYPED_KERNEL_CLASS_NAME(kCpuExecutionProvider, kOnnxDomain, 16, int64_t, GreaterOrEqual);
class ONNX_OPERATOR_TYPED_KERNEL_CLASS_NAME(kCpuExecutionProvider, kOnnxDomain, 16, float, LessOrEqual);
class ONNX_OPERATOR_TYPED_KERNEL_CLASS_NAME(kCpuExecutionProvider, kOnnxDomain, 16, double, LessOrEqual);
class ONNX_OPERATOR_TYPED_KERNEL_CLASS_NAME(kCpuExecutionProvider, kOnnxDomain, 16, int32_t, LessOrEqual);
class ONNX_OPERATOR_TYPED_KERNEL_CLASS_NAME(kCpuExecutionProvider, kOnnxDomain, 16, int64_t, LessOrEqual);

// Opset 17
class ONNX_OPERATOR_KERNEL_CLASS_NAME(kCpuExecutionProvider, kOnnxDomain, 17, DFT);
class ONNX_OPERATOR_KERNEL_CLASS_NAME(kCpuExecutionProvider, kOnnxDomain, 17, BlackmanWindow);
class ONNX_OPERATOR_KERNEL_CLASS_NAME(kCpuExecutionProvider, kOnnxDomain, 17, HammingWindow);
class ONNX_OPERATOR_KERNEL_CLASS_NAME(kCpuExecutionProvider, kOnnxDomain, 17, HannWindow);
class ONNX_OPERATOR_KERNEL_CLASS_NAME(kCpuExecutionProvider, kOnnxDomain, 17, MelWeightMatrix);
class ONNX_OPERATOR_KERNEL_CLASS_NAME(kCpuExecutionProvider, kOnnxDomain, 17, STFT);
class ONNX_OPERATOR_TYPED_KERNEL_CLASS_NAME(kCpuExecutionProvider, kOnnxDomain, 17, float, LayerNormalization);
class ONNX_OPERATOR_TYPED_KERNEL_CLASS_NAME(kCpuExecutionProvider, kOnnxDomain, 17, double, LayerNormalization);

<<<<<<< HEAD
class ONNX_OPERATOR_KERNEL_CLASS_NAME(kCpuExecutionProvider, kOnnxDomain, 18, Split);
=======
// Opset 18
class ONNX_OPERATOR_TYPED_KERNEL_CLASS_NAME(kCpuExecutionProvider, kOnnxDomain, 18, float, Resize);
class ONNX_OPERATOR_TYPED_KERNEL_CLASS_NAME(kCpuExecutionProvider, kOnnxDomain, 18, int32_t, Resize);
class ONNX_OPERATOR_TYPED_KERNEL_CLASS_NAME(kCpuExecutionProvider, kOnnxDomain, 18, int8_t, Resize);
class ONNX_OPERATOR_TYPED_KERNEL_CLASS_NAME(kCpuExecutionProvider, kOnnxDomain, 18, uint8_t, Resize);
class ONNX_OPERATOR_TYPED_KERNEL_CLASS_NAME(kCpuExecutionProvider, kOnnxDomain, 18, float, ReduceL1);
class ONNX_OPERATOR_TYPED_KERNEL_CLASS_NAME(kCpuExecutionProvider, kOnnxDomain, 18, int32_t, ReduceL1);
class ONNX_OPERATOR_TYPED_KERNEL_CLASS_NAME(kCpuExecutionProvider, kOnnxDomain, 18, float, ReduceL2);
class ONNX_OPERATOR_TYPED_KERNEL_CLASS_NAME(kCpuExecutionProvider, kOnnxDomain, 18, int32_t, ReduceL2);
class ONNX_OPERATOR_TYPED_KERNEL_CLASS_NAME(kCpuExecutionProvider, kOnnxDomain, 18, float, ReduceLogSum);
class ONNX_OPERATOR_TYPED_KERNEL_CLASS_NAME(kCpuExecutionProvider, kOnnxDomain, 18, int32_t, ReduceLogSum);
class ONNX_OPERATOR_TYPED_KERNEL_CLASS_NAME(kCpuExecutionProvider, kOnnxDomain, 18, float, ReduceLogSumExp);
class ONNX_OPERATOR_TYPED_KERNEL_CLASS_NAME(kCpuExecutionProvider, kOnnxDomain, 18, double, ReduceLogSumExp);
class ONNX_OPERATOR_TYPED_KERNEL_CLASS_NAME(kCpuExecutionProvider, kOnnxDomain, 18, int32_t, ReduceLogSumExp);
class ONNX_OPERATOR_TYPED_KERNEL_CLASS_NAME(kCpuExecutionProvider, kOnnxDomain, 18, float, ReduceMax);
class ONNX_OPERATOR_TYPED_KERNEL_CLASS_NAME(kCpuExecutionProvider, kOnnxDomain, 18, double, ReduceMax);
class ONNX_OPERATOR_TYPED_KERNEL_CLASS_NAME(kCpuExecutionProvider, kOnnxDomain, 18, int32_t, ReduceMax);
class ONNX_OPERATOR_TYPED_KERNEL_CLASS_NAME(kCpuExecutionProvider, kOnnxDomain, 18, int64_t, ReduceMax);
class ONNX_OPERATOR_TYPED_KERNEL_CLASS_NAME(kCpuExecutionProvider, kOnnxDomain, 18, int8_t, ReduceMax);
class ONNX_OPERATOR_TYPED_KERNEL_CLASS_NAME(kCpuExecutionProvider, kOnnxDomain, 18, uint8_t, ReduceMax);
class ONNX_OPERATOR_TYPED_KERNEL_CLASS_NAME(kCpuExecutionProvider, kOnnxDomain, 18, float, ReduceMean);
class ONNX_OPERATOR_TYPED_KERNEL_CLASS_NAME(kCpuExecutionProvider, kOnnxDomain, 18, double, ReduceMean);
class ONNX_OPERATOR_TYPED_KERNEL_CLASS_NAME(kCpuExecutionProvider, kOnnxDomain, 18, int32_t, ReduceMean);
class ONNX_OPERATOR_TYPED_KERNEL_CLASS_NAME(kCpuExecutionProvider, kOnnxDomain, 18, float, ReduceMin);
class ONNX_OPERATOR_TYPED_KERNEL_CLASS_NAME(kCpuExecutionProvider, kOnnxDomain, 18, double, ReduceMin);
class ONNX_OPERATOR_TYPED_KERNEL_CLASS_NAME(kCpuExecutionProvider, kOnnxDomain, 18, int32_t, ReduceMin);
class ONNX_OPERATOR_TYPED_KERNEL_CLASS_NAME(kCpuExecutionProvider, kOnnxDomain, 18, int64_t, ReduceMin);
class ONNX_OPERATOR_TYPED_KERNEL_CLASS_NAME(kCpuExecutionProvider, kOnnxDomain, 18, int8_t, ReduceMin);
class ONNX_OPERATOR_TYPED_KERNEL_CLASS_NAME(kCpuExecutionProvider, kOnnxDomain, 18, uint8_t, ReduceMin);
class ONNX_OPERATOR_TYPED_KERNEL_CLASS_NAME(kCpuExecutionProvider, kOnnxDomain, 18, float, ReduceProd);
class ONNX_OPERATOR_TYPED_KERNEL_CLASS_NAME(kCpuExecutionProvider, kOnnxDomain, 18, int32_t, ReduceProd);
class ONNX_OPERATOR_TYPED_KERNEL_CLASS_NAME(kCpuExecutionProvider, kOnnxDomain, 18, int64_t, ReduceProd);
class ONNX_OPERATOR_TYPED_KERNEL_CLASS_NAME(kCpuExecutionProvider, kOnnxDomain, 18, float, ReduceSumSquare);
class ONNX_OPERATOR_TYPED_KERNEL_CLASS_NAME(kCpuExecutionProvider, kOnnxDomain, 18, double, ReduceSumSquare);
class ONNX_OPERATOR_TYPED_KERNEL_CLASS_NAME(kCpuExecutionProvider, kOnnxDomain, 18, int32_t, ReduceSumSquare);
// Opset 18
#if !defined(DISABLE_OPTIONAL_TYPE)
class ONNX_OPERATOR_KERNEL_CLASS_NAME(kCpuExecutionProvider, kOnnxDomain, 18, OptionalHasElement);
class ONNX_OPERATOR_KERNEL_CLASS_NAME(kCpuExecutionProvider, kOnnxDomain, 18, OptionalGetElement);
#endif

>>>>>>> 906f578b
// !!PLEASE READ BELOW!! Following that, add new entries above this comment

/*  *** IMPORTANT! ***
 NEVER update a versioned entry to change the start or end version. These MUST be treated as immutable.
   i.e. if the macro has 'VERSIONED' in it, do not modify that entry

 When updating a declaration to add a new version of an operator there are 2 simple steps:

   1. There should be a non-versioned entry for that latest version. Update this to be versioned.
      Note that the end version is inclusive, so the end value will be one less than the operator's new opset version.
   2. Add a new non-versioned entry for the new opset.

 e.g. Say opset 13 is being added, and we need to update Add. The most recent change to Add was in opset 7 so it
      should have an un-versioned registration in the opset 7 section like this:

     class ONNX_OPERATOR_TYPED_KERNEL_CLASS_NAME(kCpuExecutionProvider, kOnnxDomain, 7, float, Add);

   Step 1 is to change that to add 'VERSIONED_' to the macro and add an end version of 12 as the new opset is 13:
     class ONNX_OPERATOR_VERSIONED_TYPED_KERNEL_CLASS_NAME(kCpuExecutionProvider, kOnnxDomain, 7, 12, float, Add);

   Step 2 is to create a new un-versioned entry in the opset 13 sections:
     class ONNX_OPERATOR_TYPED_KERNEL_CLASS_NAME(kCpuExecutionProvider, kOnnxDomain, 13, float, Add);

 The process is the same for TYPED and untyped kernels - just repeat for each type when updating the typed entries.

 The changes below in the registrations using BuildKernelCreateInfo are essentially the same. Update existing
 registration to use the VERSIONED_ macro, add end version, add new un-versioned entry in the section for the new
 opset.

 To double-check what versions an operator should have registrations for see
 https://github.com/onnx/onnx/blob/main/docs/Operators.md
*****/

template <>
KernelCreateInfo BuildKernelCreateInfo<void>() {
  KernelCreateInfo info;
  return info;
}

Status RegisterOnnxOperatorKernels(KernelRegistry& kernel_registry) {
  static const BuildKernelCreateInfoFn function_table[] = {
    BuildKernelCreateInfo<void>,  // default entry to avoid the list become empty after ops-reducing
    BuildKernelCreateInfo<ONNX_OPERATOR_VERSIONED_KERNEL_CLASS_NAME(kCpuExecutionProvider, kOnnxDomain, 6, 10,
                                                                    Clip)>,
    BuildKernelCreateInfo<ONNX_OPERATOR_KERNEL_CLASS_NAME(kCpuExecutionProvider, kOnnxDomain, 6, Elu)>,
    BuildKernelCreateInfo<ONNX_OPERATOR_KERNEL_CLASS_NAME(kCpuExecutionProvider, kOnnxDomain, 6, HardSigmoid)>,
    BuildKernelCreateInfo<ONNX_OPERATOR_VERSIONED_KERNEL_CLASS_NAME(kCpuExecutionProvider, kOnnxDomain, 6, 15, LeakyRelu)>,
    BuildKernelCreateInfo<ONNX_OPERATOR_VERSIONED_TYPED_KERNEL_CLASS_NAME(kCpuExecutionProvider, kOnnxDomain, 6, 12, float, Relu)>,
    BuildKernelCreateInfo<ONNX_OPERATOR_VERSIONED_TYPED_KERNEL_CLASS_NAME(kCpuExecutionProvider, kOnnxDomain, 6, 12, double, Relu)>,
    BuildKernelCreateInfo<ONNX_OPERATOR_KERNEL_CLASS_NAME(kCpuExecutionProvider, kOnnxDomain, 6, Selu)>,
    BuildKernelCreateInfo<ONNX_OPERATOR_VERSIONED_TYPED_KERNEL_CLASS_NAME(kCpuExecutionProvider, kOnnxDomain, 6, 12, float, Sigmoid)>,
    BuildKernelCreateInfo<ONNX_OPERATOR_VERSIONED_TYPED_KERNEL_CLASS_NAME(kCpuExecutionProvider, kOnnxDomain, 6, 12, double, Sigmoid)>,
    BuildKernelCreateInfo<ONNX_OPERATOR_KERNEL_CLASS_NAME(kCpuExecutionProvider, kOnnxDomain, 1, Softplus)>,
    BuildKernelCreateInfo<ONNX_OPERATOR_KERNEL_CLASS_NAME(kCpuExecutionProvider, kOnnxDomain, 1, Softsign)>,
    BuildKernelCreateInfo<ONNX_OPERATOR_VERSIONED_TYPED_KERNEL_CLASS_NAME(kCpuExecutionProvider, kOnnxDomain, 6, 12, float, Tanh)>,
    BuildKernelCreateInfo<ONNX_OPERATOR_VERSIONED_TYPED_KERNEL_CLASS_NAME(kCpuExecutionProvider, kOnnxDomain, 6, 12, double, Tanh)>,
    BuildKernelCreateInfo<ONNX_OPERATOR_VERSIONED_KERNEL_CLASS_NAME(kCpuExecutionProvider, kOnnxDomain, 7, 8,
                                                                    PRelu)>,
    BuildKernelCreateInfo<ONNX_OPERATOR_KERNEL_CLASS_NAME(kCpuExecutionProvider, kOnnxDomain, 1, RandomNormal)>,
    BuildKernelCreateInfo<ONNX_OPERATOR_KERNEL_CLASS_NAME(kCpuExecutionProvider, kOnnxDomain, 1, RandomUniform)>,
    BuildKernelCreateInfo<ONNX_OPERATOR_KERNEL_CLASS_NAME(kCpuExecutionProvider, kOnnxDomain, 1, RandomNormalLike)>,
    BuildKernelCreateInfo<ONNX_OPERATOR_KERNEL_CLASS_NAME(kCpuExecutionProvider, kOnnxDomain, 1, RandomUniformLike)>,
    BuildKernelCreateInfo<ONNX_OPERATOR_KERNEL_CLASS_NAME(kCpuExecutionProvider, kOnnxDomain, 7, Multinomial)>,
    BuildKernelCreateInfo<ONNX_OPERATOR_VERSIONED_TYPED_KERNEL_CLASS_NAME(kCpuExecutionProvider, kOnnxDomain, 7, 12, float, Add)>,
    BuildKernelCreateInfo<ONNX_OPERATOR_VERSIONED_TYPED_KERNEL_CLASS_NAME(kCpuExecutionProvider, kOnnxDomain, 7, 12, double, Add)>,
    BuildKernelCreateInfo<ONNX_OPERATOR_VERSIONED_TYPED_KERNEL_CLASS_NAME(kCpuExecutionProvider, kOnnxDomain, 7, 12, int32_t,
                                                                          Add)>,
    BuildKernelCreateInfo<ONNX_OPERATOR_VERSIONED_TYPED_KERNEL_CLASS_NAME(kCpuExecutionProvider, kOnnxDomain, 7, 12, int64_t,
                                                                          Add)>,
    BuildKernelCreateInfo<ONNX_OPERATOR_VERSIONED_TYPED_KERNEL_CLASS_NAME(kCpuExecutionProvider, kOnnxDomain, 7, 12, float, Sub)>,
    BuildKernelCreateInfo<ONNX_OPERATOR_VERSIONED_TYPED_KERNEL_CLASS_NAME(kCpuExecutionProvider, kOnnxDomain, 7, 12, double, Sub)>,
    BuildKernelCreateInfo<ONNX_OPERATOR_VERSIONED_TYPED_KERNEL_CLASS_NAME(kCpuExecutionProvider, kOnnxDomain, 7, 12, int32_t,
                                                                          Sub)>,
    BuildKernelCreateInfo<ONNX_OPERATOR_VERSIONED_TYPED_KERNEL_CLASS_NAME(kCpuExecutionProvider, kOnnxDomain, 7, 12, int64_t,
                                                                          Sub)>,
    BuildKernelCreateInfo<ONNX_OPERATOR_VERSIONED_TYPED_KERNEL_CLASS_NAME(kCpuExecutionProvider, kOnnxDomain, 7, 12, float, Mul)>,
    BuildKernelCreateInfo<ONNX_OPERATOR_VERSIONED_TYPED_KERNEL_CLASS_NAME(kCpuExecutionProvider, kOnnxDomain, 7, 12, double, Mul)>,
    BuildKernelCreateInfo<ONNX_OPERATOR_VERSIONED_TYPED_KERNEL_CLASS_NAME(kCpuExecutionProvider, kOnnxDomain, 7, 12, int32_t,
                                                                          Mul)>,
    BuildKernelCreateInfo<ONNX_OPERATOR_VERSIONED_TYPED_KERNEL_CLASS_NAME(kCpuExecutionProvider, kOnnxDomain, 7, 12, int64_t,
                                                                          Mul)>,
    BuildKernelCreateInfo<ONNX_OPERATOR_VERSIONED_TYPED_KERNEL_CLASS_NAME(kCpuExecutionProvider, kOnnxDomain, 7, 12, float, Div)>,
    BuildKernelCreateInfo<ONNX_OPERATOR_VERSIONED_TYPED_KERNEL_CLASS_NAME(kCpuExecutionProvider, kOnnxDomain, 7, 12, double, Div)>,
    BuildKernelCreateInfo<ONNX_OPERATOR_VERSIONED_TYPED_KERNEL_CLASS_NAME(kCpuExecutionProvider, kOnnxDomain, 7, 12, int32_t,
                                                                          Div)>,
    BuildKernelCreateInfo<ONNX_OPERATOR_VERSIONED_TYPED_KERNEL_CLASS_NAME(kCpuExecutionProvider, kOnnxDomain, 7, 12, int64_t,
                                                                          Div)>,
    BuildKernelCreateInfo<ONNX_OPERATOR_VERSIONED_TYPED_KERNEL_CLASS_NAME(kCpuExecutionProvider, kOnnxDomain, 6, 12, float, Abs)>,
    BuildKernelCreateInfo<ONNX_OPERATOR_VERSIONED_TYPED_KERNEL_CLASS_NAME(kCpuExecutionProvider, kOnnxDomain, 6, 12, double, Abs)>,
    BuildKernelCreateInfo<ONNX_OPERATOR_VERSIONED_TYPED_KERNEL_CLASS_NAME(kCpuExecutionProvider, kOnnxDomain, 6, 12, int8_t, Abs)>,
    BuildKernelCreateInfo<ONNX_OPERATOR_VERSIONED_TYPED_KERNEL_CLASS_NAME(kCpuExecutionProvider, kOnnxDomain, 6, 12, int16_t,
                                                                          Abs)>,
    BuildKernelCreateInfo<ONNX_OPERATOR_VERSIONED_TYPED_KERNEL_CLASS_NAME(kCpuExecutionProvider, kOnnxDomain, 6, 12, int32_t,
                                                                          Abs)>,
    BuildKernelCreateInfo<ONNX_OPERATOR_VERSIONED_TYPED_KERNEL_CLASS_NAME(kCpuExecutionProvider, kOnnxDomain, 6, 12, int64_t,
                                                                          Abs)>,
    BuildKernelCreateInfo<ONNX_OPERATOR_VERSIONED_TYPED_KERNEL_CLASS_NAME(kCpuExecutionProvider, kOnnxDomain, 6, 12, uint8_t,
                                                                          Abs)>,
    BuildKernelCreateInfo<ONNX_OPERATOR_VERSIONED_TYPED_KERNEL_CLASS_NAME(kCpuExecutionProvider, kOnnxDomain, 6, 12, uint16_t,
                                                                          Abs)>,
    BuildKernelCreateInfo<ONNX_OPERATOR_VERSIONED_TYPED_KERNEL_CLASS_NAME(kCpuExecutionProvider, kOnnxDomain, 6, 12, uint32_t,
                                                                          Abs)>,
    BuildKernelCreateInfo<ONNX_OPERATOR_VERSIONED_TYPED_KERNEL_CLASS_NAME(kCpuExecutionProvider, kOnnxDomain, 6, 12, uint64_t,
                                                                          Abs)>,
    BuildKernelCreateInfo<ONNX_OPERATOR_VERSIONED_TYPED_KERNEL_CLASS_NAME(kCpuExecutionProvider, kOnnxDomain, 6, 12, float, Floor)>,
    BuildKernelCreateInfo<ONNX_OPERATOR_VERSIONED_TYPED_KERNEL_CLASS_NAME(kCpuExecutionProvider, kOnnxDomain, 6, 12, double, Floor)>,
    BuildKernelCreateInfo<ONNX_OPERATOR_VERSIONED_TYPED_KERNEL_CLASS_NAME(kCpuExecutionProvider, kOnnxDomain, 6, 12, float, Ceil)>,
    BuildKernelCreateInfo<ONNX_OPERATOR_VERSIONED_TYPED_KERNEL_CLASS_NAME(kCpuExecutionProvider, kOnnxDomain, 6, 12, double, Ceil)>,
    BuildKernelCreateInfo<ONNX_OPERATOR_VERSIONED_TYPED_KERNEL_CLASS_NAME(kCpuExecutionProvider, kOnnxDomain, 6, 12, float,
                                                                          Reciprocal)>,
    BuildKernelCreateInfo<ONNX_OPERATOR_VERSIONED_TYPED_KERNEL_CLASS_NAME(kCpuExecutionProvider, kOnnxDomain, 6, 12, double,
                                                                          Reciprocal)>,
    BuildKernelCreateInfo<ONNX_OPERATOR_VERSIONED_TYPED_KERNEL_CLASS_NAME(kCpuExecutionProvider, kOnnxDomain, 6, 12, float, Sqrt)>,
    BuildKernelCreateInfo<ONNX_OPERATOR_VERSIONED_TYPED_KERNEL_CLASS_NAME(kCpuExecutionProvider, kOnnxDomain, 6, 12, double, Sqrt)>,
    BuildKernelCreateInfo<ONNX_OPERATOR_VERSIONED_TYPED_KERNEL_CLASS_NAME(kCpuExecutionProvider, kOnnxDomain, 6, 12, float, Neg)>,
    BuildKernelCreateInfo<ONNX_OPERATOR_VERSIONED_TYPED_KERNEL_CLASS_NAME(kCpuExecutionProvider, kOnnxDomain, 6, 12, double, Neg)>,
    BuildKernelCreateInfo<ONNX_OPERATOR_VERSIONED_TYPED_KERNEL_CLASS_NAME(kCpuExecutionProvider, kOnnxDomain, 6, 12, int8_t, Neg)>,
    BuildKernelCreateInfo<ONNX_OPERATOR_VERSIONED_TYPED_KERNEL_CLASS_NAME(kCpuExecutionProvider, kOnnxDomain, 6, 12, int32_t,
                                                                          Neg)>,
    BuildKernelCreateInfo<ONNX_OPERATOR_VERSIONED_TYPED_KERNEL_CLASS_NAME(kCpuExecutionProvider, kOnnxDomain, 6, 12, int64_t,
                                                                          Neg)>,
    BuildKernelCreateInfo<ONNX_OPERATOR_VERSIONED_KERNEL_CLASS_NAME(kCpuExecutionProvider, kOnnxDomain, 7, 11, Pow)>,
    BuildKernelCreateInfo<ONNX_OPERATOR_VERSIONED_TYPED_KERNEL_CLASS_NAME(kCpuExecutionProvider, kOnnxDomain, 6, 12, float, Exp)>,
    BuildKernelCreateInfo<ONNX_OPERATOR_VERSIONED_TYPED_KERNEL_CLASS_NAME(kCpuExecutionProvider, kOnnxDomain, 6, 12, double, Exp)>,
    BuildKernelCreateInfo<ONNX_OPERATOR_VERSIONED_TYPED_KERNEL_CLASS_NAME(kCpuExecutionProvider, kOnnxDomain, 6, 12, float, Log)>,
    BuildKernelCreateInfo<ONNX_OPERATOR_VERSIONED_TYPED_KERNEL_CLASS_NAME(kCpuExecutionProvider, kOnnxDomain, 6, 12, double, Log)>,
    BuildKernelCreateInfo<ONNX_OPERATOR_VERSIONED_TYPED_KERNEL_CLASS_NAME(kCpuExecutionProvider, kOnnxDomain, 6, 7,
                                                                          float, Sum)>,
    BuildKernelCreateInfo<ONNX_OPERATOR_VERSIONED_TYPED_KERNEL_CLASS_NAME(kCpuExecutionProvider, kOnnxDomain, 6, 7,
                                                                          double, Sum)>,
    BuildKernelCreateInfo<ONNX_OPERATOR_VERSIONED_TYPED_KERNEL_CLASS_NAME(kCpuExecutionProvider, kOnnxDomain, 8, 12, float, Sum)>,
    BuildKernelCreateInfo<ONNX_OPERATOR_VERSIONED_TYPED_KERNEL_CLASS_NAME(kCpuExecutionProvider, kOnnxDomain, 8, 12, double, Sum)>,
    BuildKernelCreateInfo<ONNX_OPERATOR_VERSIONED_TYPED_KERNEL_CLASS_NAME(kCpuExecutionProvider, kOnnxDomain, 6, 7,
                                                                          float, Min)>,
    BuildKernelCreateInfo<ONNX_OPERATOR_VERSIONED_KERNEL_CLASS_NAME(kCpuExecutionProvider, kOnnxDomain, 8, 11, Min)>,
    BuildKernelCreateInfo<ONNX_OPERATOR_VERSIONED_TYPED_KERNEL_CLASS_NAME(kCpuExecutionProvider, kOnnxDomain, 6, 7,
                                                                          float, Max)>,
    BuildKernelCreateInfo<ONNX_OPERATOR_VERSIONED_KERNEL_CLASS_NAME(kCpuExecutionProvider, kOnnxDomain, 8, 11, Max)>,
    BuildKernelCreateInfo<ONNX_OPERATOR_KERNEL_CLASS_NAME(kCpuExecutionProvider, kOnnxDomain, 1, Not)>,
    BuildKernelCreateInfo<ONNX_OPERATOR_KERNEL_CLASS_NAME(kCpuExecutionProvider, kOnnxDomain, 7, And)>,
    BuildKernelCreateInfo<ONNX_OPERATOR_KERNEL_CLASS_NAME(kCpuExecutionProvider, kOnnxDomain, 7, Or)>,
    BuildKernelCreateInfo<ONNX_OPERATOR_KERNEL_CLASS_NAME(kCpuExecutionProvider, kOnnxDomain, 7, Xor)>,
    BuildKernelCreateInfo<ONNX_OPERATOR_VERSIONED_TYPED_KERNEL_CLASS_NAME(kCpuExecutionProvider, kOnnxDomain, 7, 8,
                                                                          float, Less)>,
    BuildKernelCreateInfo<ONNX_OPERATOR_VERSIONED_TYPED_KERNEL_CLASS_NAME(kCpuExecutionProvider, kOnnxDomain, 7, 8,
                                                                          double, Less)>,
    BuildKernelCreateInfo<ONNX_OPERATOR_VERSIONED_TYPED_KERNEL_CLASS_NAME(kCpuExecutionProvider, kOnnxDomain, 7, 8,
                                                                          float, Greater)>,
    BuildKernelCreateInfo<ONNX_OPERATOR_VERSIONED_TYPED_KERNEL_CLASS_NAME(kCpuExecutionProvider, kOnnxDomain, 7, 8,
                                                                          double, Greater)>,
    BuildKernelCreateInfo<ONNX_OPERATOR_VERSIONED_TYPED_KERNEL_CLASS_NAME(kCpuExecutionProvider, kOnnxDomain, 7, 10,
                                                                          bool, Equal)>,
    BuildKernelCreateInfo<ONNX_OPERATOR_VERSIONED_TYPED_KERNEL_CLASS_NAME(kCpuExecutionProvider, kOnnxDomain, 7, 10,
                                                                          int32_t, Equal)>,
    BuildKernelCreateInfo<ONNX_OPERATOR_VERSIONED_TYPED_KERNEL_CLASS_NAME(kCpuExecutionProvider, kOnnxDomain, 7, 10,
                                                                          int64_t, Equal)>,
    BuildKernelCreateInfo<ONNX_OPERATOR_VERSIONED_TYPED_KERNEL_CLASS_NAME(kCpuExecutionProvider, kOnnxDomain, 7, 10,
                                                                          float, Equal)>,
    BuildKernelCreateInfo<ONNX_OPERATOR_VERSIONED_TYPED_KERNEL_CLASS_NAME(kCpuExecutionProvider, kOnnxDomain, 7, 10,
                                                                          double, Equal)>,
    BuildKernelCreateInfo<ONNX_OPERATOR_VERSIONED_TYPED_KERNEL_CLASS_NAME(kCpuExecutionProvider, kOnnxDomain, 6, 7,
                                                                          float, Mean)>,
    BuildKernelCreateInfo<ONNX_OPERATOR_VERSIONED_TYPED_KERNEL_CLASS_NAME(kCpuExecutionProvider, kOnnxDomain, 8, 12, float, Mean)>,
    BuildKernelCreateInfo<ONNX_OPERATOR_TYPED_KERNEL_CLASS_NAME(kCpuExecutionProvider, kOnnxDomain, 7, float, Sin)>,
    BuildKernelCreateInfo<ONNX_OPERATOR_TYPED_KERNEL_CLASS_NAME(kCpuExecutionProvider, kOnnxDomain, 7, double, Sin)>,
    BuildKernelCreateInfo<ONNX_OPERATOR_KERNEL_CLASS_NAME(kCpuExecutionProvider, kOnnxDomain, 7, Cos)>,
    BuildKernelCreateInfo<ONNX_OPERATOR_KERNEL_CLASS_NAME(kCpuExecutionProvider, kOnnxDomain, 7, Tan)>,
    BuildKernelCreateInfo<ONNX_OPERATOR_KERNEL_CLASS_NAME(kCpuExecutionProvider, kOnnxDomain, 7, Asin)>,
    BuildKernelCreateInfo<ONNX_OPERATOR_KERNEL_CLASS_NAME(kCpuExecutionProvider, kOnnxDomain, 7, Acos)>,
    BuildKernelCreateInfo<ONNX_OPERATOR_KERNEL_CLASS_NAME(kCpuExecutionProvider, kOnnxDomain, 7, Atan)>,
    BuildKernelCreateInfo<ONNX_OPERATOR_VERSIONED_TYPED_KERNEL_CLASS_NAME(kCpuExecutionProvider, kOnnxDomain, 7, 8, float, Gemm)>,
    BuildKernelCreateInfo<ONNX_OPERATOR_VERSIONED_TYPED_KERNEL_CLASS_NAME(kCpuExecutionProvider, kOnnxDomain, 7, 8, double, Gemm)>,
    BuildKernelCreateInfo<ONNX_OPERATOR_VERSIONED_KERNEL_CLASS_NAME(kCpuExecutionProvider, kOnnxDomain, 1, 10,
                                                                    Hardmax)>,
    BuildKernelCreateInfo<ONNX_OPERATOR_VERSIONED_TYPED_KERNEL_CLASS_NAME(kCpuExecutionProvider, kOnnxDomain, 1, 10,
                                                                          float, LogSoftmax)>,
    BuildKernelCreateInfo<ONNX_OPERATOR_VERSIONED_TYPED_KERNEL_CLASS_NAME(kCpuExecutionProvider, kOnnxDomain, 1, 10,
                                                                          double, LogSoftmax)>,
    BuildKernelCreateInfo<ONNX_OPERATOR_VERSIONED_TYPED_KERNEL_CLASS_NAME(kCpuExecutionProvider, kOnnxDomain, 1, 8,
                                                                          float, MatMul)>,
    BuildKernelCreateInfo<ONNX_OPERATOR_VERSIONED_TYPED_KERNEL_CLASS_NAME(kCpuExecutionProvider, kOnnxDomain, 1, 8,
                                                                          double, MatMul)>,
    BuildKernelCreateInfo<ONNX_OPERATOR_VERSIONED_TYPED_KERNEL_CLASS_NAME(kCpuExecutionProvider, kOnnxDomain, 1, 10,
                                                                          float, Softmax)>,
    BuildKernelCreateInfo<ONNX_OPERATOR_VERSIONED_TYPED_KERNEL_CLASS_NAME(kCpuExecutionProvider, kOnnxDomain, 1, 10,
                                                                          double, Softmax)>,
    BuildKernelCreateInfo<ONNX_OPERATOR_VERSIONED_TYPED_KERNEL_CLASS_NAME(kCpuExecutionProvider, kOnnxDomain, 1, 9,
                                                                          float, TopK)>,
    BuildKernelCreateInfo<ONNX_OPERATOR_VERSIONED_TYPED_KERNEL_CLASS_NAME(kCpuExecutionProvider, kOnnxDomain, 1, 9,
                                                                          double, TopK)>,
    BuildKernelCreateInfo<ONNX_OPERATOR_VERSIONED_TYPED_KERNEL_CLASS_NAME(kCpuExecutionProvider, kOnnxDomain, 7, 8,
                                                                          float, BatchNormalization)>,
    BuildKernelCreateInfo<ONNX_OPERATOR_VERSIONED_TYPED_KERNEL_CLASS_NAME(kCpuExecutionProvider, kOnnxDomain, 7, 8,
                                                                          double, BatchNormalization)>,
    BuildKernelCreateInfo<ONNX_OPERATOR_VERSIONED_KERNEL_CLASS_NAME(kCpuExecutionProvider, kOnnxDomain, 1, 10,
                                                                    Conv)>,
    BuildKernelCreateInfo<ONNX_OPERATOR_VERSIONED_KERNEL_CLASS_NAME(kCpuExecutionProvider, kOnnxDomain, 1, 10,
                                                                    ConvTranspose)>,
    BuildKernelCreateInfo<ONNX_OPERATOR_VERSIONED_KERNEL_CLASS_NAME(kCpuExecutionProvider, kOnnxDomain, 1, 8,
                                                                    Flatten)>,
    BuildKernelCreateInfo<ONNX_OPERATOR_KERNEL_CLASS_NAME(kCpuExecutionProvider, kOnnxDomain, 6,
                                                          InstanceNormalization)>,
    BuildKernelCreateInfo<ONNX_OPERATOR_TYPED_KERNEL_CLASS_NAME(kCpuExecutionProvider, kOnnxDomain, 1,
                                                                float, LpNormalization)>,
    BuildKernelCreateInfo<ONNX_OPERATOR_TYPED_KERNEL_CLASS_NAME(kCpuExecutionProvider, kOnnxDomain, 1,
                                                                double, LpNormalization)>,
    BuildKernelCreateInfo<ONNX_OPERATOR_VERSIONED_KERNEL_CLASS_NAME(kCpuExecutionProvider, kOnnxDomain, 1, 12, LRN)>,
    BuildKernelCreateInfo<ONNX_OPERATOR_VERSIONED_KERNEL_CLASS_NAME(kCpuExecutionProvider, kOnnxDomain, 7, 9,
                                                                    AveragePool)>,
    BuildKernelCreateInfo<ONNX_OPERATOR_VERSIONED_KERNEL_CLASS_NAME(kCpuExecutionProvider, kOnnxDomain, 1, 7,
                                                                    MaxPool)>,
    BuildKernelCreateInfo<ONNX_OPERATOR_VERSIONED_KERNEL_CLASS_NAME(kCpuExecutionProvider, kOnnxDomain, 8, 11,
                                                                    MaxPool)>,
    BuildKernelCreateInfo<ONNX_OPERATOR_VERSIONED_KERNEL_CLASS_NAME(kCpuExecutionProvider, kOnnxDomain, 2, 10,
                                                                    LpPool)>,
    BuildKernelCreateInfo<ONNX_OPERATOR_KERNEL_CLASS_NAME(kCpuExecutionProvider, kOnnxDomain, 2, GlobalLpPool)>,
    BuildKernelCreateInfo<ONNX_OPERATOR_KERNEL_CLASS_NAME(kCpuExecutionProvider, kOnnxDomain, 1, GlobalAveragePool)>,
    BuildKernelCreateInfo<ONNX_OPERATOR_KERNEL_CLASS_NAME(kCpuExecutionProvider, kOnnxDomain, 1, GlobalMaxPool)>,
    BuildKernelCreateInfo<ONNX_OPERATOR_KERNEL_CLASS_NAME(kCpuExecutionProvider, kOnnxDomain, 1, MaxRoiPool)>,
    BuildKernelCreateInfo<ONNX_OPERATOR_VERSIONED_TYPED_KERNEL_CLASS_NAME(kCpuExecutionProvider, kOnnxDomain, 1, 10,
                                                                          float, ReduceL1)>,
    BuildKernelCreateInfo<ONNX_OPERATOR_VERSIONED_TYPED_KERNEL_CLASS_NAME(kCpuExecutionProvider, kOnnxDomain, 1, 10,
                                                                          int32_t, ReduceL1)>,
    BuildKernelCreateInfo<ONNX_OPERATOR_VERSIONED_TYPED_KERNEL_CLASS_NAME(kCpuExecutionProvider, kOnnxDomain, 1, 10,
                                                                          float, ReduceL2)>,
    BuildKernelCreateInfo<ONNX_OPERATOR_VERSIONED_TYPED_KERNEL_CLASS_NAME(kCpuExecutionProvider, kOnnxDomain, 1, 10,
                                                                          int32_t, ReduceL2)>,
    BuildKernelCreateInfo<ONNX_OPERATOR_VERSIONED_TYPED_KERNEL_CLASS_NAME(kCpuExecutionProvider, kOnnxDomain, 1, 10,
                                                                          float, ReduceLogSum)>,
    BuildKernelCreateInfo<ONNX_OPERATOR_VERSIONED_TYPED_KERNEL_CLASS_NAME(kCpuExecutionProvider, kOnnxDomain, 1, 10,
                                                                          int32_t, ReduceLogSum)>,
    BuildKernelCreateInfo<ONNX_OPERATOR_VERSIONED_TYPED_KERNEL_CLASS_NAME(kCpuExecutionProvider, kOnnxDomain, 1, 10,
                                                                          float, ReduceLogSumExp)>,
    BuildKernelCreateInfo<ONNX_OPERATOR_VERSIONED_TYPED_KERNEL_CLASS_NAME(kCpuExecutionProvider, kOnnxDomain, 1, 10,
                                                                          double, ReduceLogSumExp)>,
    BuildKernelCreateInfo<ONNX_OPERATOR_VERSIONED_TYPED_KERNEL_CLASS_NAME(kCpuExecutionProvider, kOnnxDomain, 1, 10,
                                                                          int32_t, ReduceLogSumExp)>,
    BuildKernelCreateInfo<ONNX_OPERATOR_VERSIONED_TYPED_KERNEL_CLASS_NAME(kCpuExecutionProvider, kOnnxDomain, 1, 10,
                                                                          float, ReduceMax)>,
    BuildKernelCreateInfo<ONNX_OPERATOR_VERSIONED_TYPED_KERNEL_CLASS_NAME(kCpuExecutionProvider, kOnnxDomain, 1, 10,
                                                                          double, ReduceMax)>,
    BuildKernelCreateInfo<ONNX_OPERATOR_VERSIONED_TYPED_KERNEL_CLASS_NAME(kCpuExecutionProvider, kOnnxDomain, 1, 10,
                                                                          int32_t, ReduceMax)>,
    BuildKernelCreateInfo<ONNX_OPERATOR_VERSIONED_TYPED_KERNEL_CLASS_NAME(kCpuExecutionProvider, kOnnxDomain, 1, 10,
                                                                          int64_t, ReduceMax)>,
    BuildKernelCreateInfo<ONNX_OPERATOR_VERSIONED_TYPED_KERNEL_CLASS_NAME(kCpuExecutionProvider, kOnnxDomain, 1, 10,
                                                                          float, ReduceMean)>,
    BuildKernelCreateInfo<ONNX_OPERATOR_VERSIONED_TYPED_KERNEL_CLASS_NAME(kCpuExecutionProvider, kOnnxDomain, 1, 10,
                                                                          double, ReduceMean)>,
    BuildKernelCreateInfo<ONNX_OPERATOR_VERSIONED_TYPED_KERNEL_CLASS_NAME(kCpuExecutionProvider, kOnnxDomain, 1, 10,
                                                                          int32_t, ReduceMean)>,
    BuildKernelCreateInfo<ONNX_OPERATOR_VERSIONED_TYPED_KERNEL_CLASS_NAME(kCpuExecutionProvider, kOnnxDomain, 1, 10,
                                                                          float, ReduceMin)>,
    BuildKernelCreateInfo<ONNX_OPERATOR_VERSIONED_TYPED_KERNEL_CLASS_NAME(kCpuExecutionProvider, kOnnxDomain, 1, 10,
                                                                          double, ReduceMin)>,
    BuildKernelCreateInfo<ONNX_OPERATOR_VERSIONED_TYPED_KERNEL_CLASS_NAME(kCpuExecutionProvider, kOnnxDomain, 1, 10,
                                                                          int32_t, ReduceMin)>,
    BuildKernelCreateInfo<ONNX_OPERATOR_VERSIONED_TYPED_KERNEL_CLASS_NAME(kCpuExecutionProvider, kOnnxDomain, 1, 10,
                                                                          int64_t, ReduceMin)>,
    BuildKernelCreateInfo<ONNX_OPERATOR_VERSIONED_TYPED_KERNEL_CLASS_NAME(kCpuExecutionProvider, kOnnxDomain, 1, 10,
                                                                          float, ReduceProd)>,
    BuildKernelCreateInfo<ONNX_OPERATOR_VERSIONED_TYPED_KERNEL_CLASS_NAME(kCpuExecutionProvider, kOnnxDomain, 1, 10,
                                                                          int32_t, ReduceProd)>,
    BuildKernelCreateInfo<ONNX_OPERATOR_VERSIONED_TYPED_KERNEL_CLASS_NAME(kCpuExecutionProvider, kOnnxDomain, 1, 10,
                                                                          int64_t, ReduceProd)>,
    BuildKernelCreateInfo<ONNX_OPERATOR_VERSIONED_TYPED_KERNEL_CLASS_NAME(kCpuExecutionProvider, kOnnxDomain, 1, 10,
                                                                          float, ReduceSum)>,
    BuildKernelCreateInfo<ONNX_OPERATOR_VERSIONED_TYPED_KERNEL_CLASS_NAME(kCpuExecutionProvider, kOnnxDomain, 1, 10,
                                                                          int32_t, ReduceSum)>,
    BuildKernelCreateInfo<ONNX_OPERATOR_VERSIONED_TYPED_KERNEL_CLASS_NAME(kCpuExecutionProvider, kOnnxDomain, 1, 10,
                                                                          double, ReduceSum)>,
    BuildKernelCreateInfo<ONNX_OPERATOR_VERSIONED_TYPED_KERNEL_CLASS_NAME(kCpuExecutionProvider, kOnnxDomain, 1, 10,
                                                                          int64_t, ReduceSum)>,
    BuildKernelCreateInfo<ONNX_OPERATOR_VERSIONED_TYPED_KERNEL_CLASS_NAME(kCpuExecutionProvider, kOnnxDomain, 1, 10,
                                                                          float, ReduceSumSquare)>,
    BuildKernelCreateInfo<ONNX_OPERATOR_VERSIONED_TYPED_KERNEL_CLASS_NAME(kCpuExecutionProvider, kOnnxDomain, 1, 10,
                                                                          int32_t, ReduceSumSquare)>,
    BuildKernelCreateInfo<ONNX_OPERATOR_VERSIONED_TYPED_KERNEL_CLASS_NAME(kCpuExecutionProvider, kOnnxDomain, 1, 10,
                                                                          double, ReduceSumSquare)>,
    BuildKernelCreateInfo<ONNX_OPERATOR_VERSIONED_TYPED_KERNEL_CLASS_NAME(kCpuExecutionProvider, kOnnxDomain, 1, 10,
                                                                          float, ArgMax)>,
    BuildKernelCreateInfo<ONNX_OPERATOR_VERSIONED_TYPED_KERNEL_CLASS_NAME(kCpuExecutionProvider, kOnnxDomain, 1, 10,
                                                                          int8_t, ArgMax)>,
    BuildKernelCreateInfo<ONNX_OPERATOR_VERSIONED_TYPED_KERNEL_CLASS_NAME(kCpuExecutionProvider, kOnnxDomain, 1, 10,
                                                                          uint8_t, ArgMax)>,
    BuildKernelCreateInfo<ONNX_OPERATOR_VERSIONED_TYPED_KERNEL_CLASS_NAME(kCpuExecutionProvider, kOnnxDomain, 1, 10,
                                                                          int32_t, ArgMax)>,
    BuildKernelCreateInfo<ONNX_OPERATOR_VERSIONED_TYPED_KERNEL_CLASS_NAME(kCpuExecutionProvider, kOnnxDomain, 1, 10,
                                                                          float, ArgMin)>,
    BuildKernelCreateInfo<ONNX_OPERATOR_VERSIONED_TYPED_KERNEL_CLASS_NAME(kCpuExecutionProvider, kOnnxDomain, 1, 10,
                                                                          int32_t, ArgMin)>,
    BuildKernelCreateInfo<ONNX_OPERATOR_VERSIONED_KERNEL_CLASS_NAME(kCpuExecutionProvider, kOnnxDomain, 7, 13, GRU)>,
    BuildKernelCreateInfo<ONNX_OPERATOR_VERSIONED_KERNEL_CLASS_NAME(kCpuExecutionProvider, kOnnxDomain, 7, 13, LSTM)>,
    BuildKernelCreateInfo<ONNX_OPERATOR_VERSIONED_KERNEL_CLASS_NAME(kCpuExecutionProvider, kOnnxDomain, 7, 13, RNN)>,
    BuildKernelCreateInfo<ONNX_OPERATOR_VERSIONED_KERNEL_CLASS_NAME(kCpuExecutionProvider, kOnnxDomain, 6, 12, Cast)>,
    BuildKernelCreateInfo<ONNX_OPERATOR_VERSIONED_KERNEL_CLASS_NAME(kCpuExecutionProvider, kOnnxDomain, 4, 10,
                                                                    Concat)>,
    BuildKernelCreateInfo<ONNX_OPERATOR_VERSIONED_KERNEL_CLASS_NAME(kCpuExecutionProvider, kOnnxDomain, 1, 10,
                                                                    Gather)>,
    BuildKernelCreateInfo<ONNX_OPERATOR_VERSIONED_KERNEL_CLASS_NAME(kCpuExecutionProvider, kOnnxDomain, 7, 9,
                                                                    Dropout)>,
    BuildKernelCreateInfo<ONNX_OPERATOR_VERSIONED_KERNEL_CLASS_NAME(kCpuExecutionProvider, kOnnxDomain, 1, 12,
                                                                    Identity)>,
    BuildKernelCreateInfo<ONNX_OPERATOR_VERSIONED_KERNEL_CLASS_NAME(kCpuExecutionProvider, kOnnxDomain, 2, 10, Pad)>,
    BuildKernelCreateInfo<ONNX_OPERATOR_VERSIONED_KERNEL_CLASS_NAME(kCpuExecutionProvider, kOnnxDomain, 1, 4,
                                                                    Reshape)>,
    BuildKernelCreateInfo<ONNX_OPERATOR_VERSIONED_KERNEL_CLASS_NAME(kCpuExecutionProvider, kOnnxDomain, 5, 12, Reshape)>,
    BuildKernelCreateInfo<ONNX_OPERATOR_VERSIONED_KERNEL_CLASS_NAME(kCpuExecutionProvider, kOnnxDomain, 1, 12, Shape)>,
    BuildKernelCreateInfo<ONNX_OPERATOR_VERSIONED_KERNEL_CLASS_NAME(kCpuExecutionProvider, kOnnxDomain, 1, 12, Size)>,
    BuildKernelCreateInfo<ONNX_OPERATOR_VERSIONED_KERNEL_CLASS_NAME(kCpuExecutionProvider, kOnnxDomain, 1, 9,
                                                                    Slice)>,
    BuildKernelCreateInfo<ONNX_OPERATOR_VERSIONED_KERNEL_CLASS_NAME(kCpuExecutionProvider, kOnnxDomain, 1, 12, SpaceToDepth)>,
    BuildKernelCreateInfo<ONNX_OPERATOR_VERSIONED_KERNEL_CLASS_NAME(kCpuExecutionProvider, kOnnxDomain, 1, 10,
                                                                    DepthToSpace)>,
    BuildKernelCreateInfo<ONNX_OPERATOR_VERSIONED_KERNEL_CLASS_NAME(kCpuExecutionProvider, kOnnxDomain, 2, 10,
                                                                    Split)>,
    BuildKernelCreateInfo<ONNX_OPERATOR_VERSIONED_KERNEL_CLASS_NAME(kCpuExecutionProvider, kOnnxDomain, 1, 10,
                                                                    Squeeze)>,
    BuildKernelCreateInfo<ONNX_OPERATOR_VERSIONED_KERNEL_CLASS_NAME(kCpuExecutionProvider, kOnnxDomain, 6, 12, Tile)>,
    BuildKernelCreateInfo<ONNX_OPERATOR_VERSIONED_KERNEL_CLASS_NAME(kCpuExecutionProvider, kOnnxDomain, 1, 12, Transpose)>,
    BuildKernelCreateInfo<ONNX_OPERATOR_VERSIONED_KERNEL_CLASS_NAME(kCpuExecutionProvider, kOnnxDomain, 1, 10,
                                                                    Unsqueeze)>,
    BuildKernelCreateInfo<ONNX_OPERATOR_VERSIONED_TYPED_KERNEL_CLASS_NAME(kCpuExecutionProvider, kOnnxDomain, 7, 8,
                                                                          float, Upsample)>,
    BuildKernelCreateInfo<ONNX_OPERATOR_VERSIONED_TYPED_KERNEL_CLASS_NAME(kCpuExecutionProvider, kOnnxDomain, 7, 8,
                                                                          int32_t, Upsample)>,
    BuildKernelCreateInfo<ONNX_OPERATOR_VERSIONED_TYPED_KERNEL_CLASS_NAME(kCpuExecutionProvider, kOnnxDomain, 7, 8,
                                                                          int8_t, Upsample)>,
    BuildKernelCreateInfo<ONNX_OPERATOR_VERSIONED_TYPED_KERNEL_CLASS_NAME(kCpuExecutionProvider, kOnnxDomain, 7, 8,
                                                                          uint8_t, Upsample)>,
    BuildKernelCreateInfo<ONNX_OPERATOR_VERSIONED_TYPED_KERNEL_CLASS_NAME(kCpuExecutionProvider, kOnnxDomain, 8, 12, float,
                                                                          Expand)>,
    BuildKernelCreateInfo<ONNX_OPERATOR_VERSIONED_TYPED_KERNEL_CLASS_NAME(kCpuExecutionProvider, kOnnxDomain, 8, 12, double,
                                                                          Expand)>,
    BuildKernelCreateInfo<ONNX_OPERATOR_VERSIONED_TYPED_KERNEL_CLASS_NAME(kCpuExecutionProvider, kOnnxDomain, 8, 12, int8_t,
                                                                          Expand)>,
    BuildKernelCreateInfo<ONNX_OPERATOR_VERSIONED_TYPED_KERNEL_CLASS_NAME(kCpuExecutionProvider, kOnnxDomain, 8, 12, int16_t,
                                                                          Expand)>,
    BuildKernelCreateInfo<ONNX_OPERATOR_VERSIONED_TYPED_KERNEL_CLASS_NAME(kCpuExecutionProvider, kOnnxDomain, 8, 12, int32_t,
                                                                          Expand)>,
    BuildKernelCreateInfo<ONNX_OPERATOR_VERSIONED_TYPED_KERNEL_CLASS_NAME(kCpuExecutionProvider, kOnnxDomain, 8, 12, int64_t,
                                                                          Expand)>,
    BuildKernelCreateInfo<ONNX_OPERATOR_VERSIONED_TYPED_KERNEL_CLASS_NAME(kCpuExecutionProvider, kOnnxDomain, 8, 12, uint8_t,
                                                                          Expand)>,
    BuildKernelCreateInfo<ONNX_OPERATOR_VERSIONED_TYPED_KERNEL_CLASS_NAME(kCpuExecutionProvider, kOnnxDomain, 8, 12, uint16_t,
                                                                          Expand)>,
    BuildKernelCreateInfo<ONNX_OPERATOR_VERSIONED_TYPED_KERNEL_CLASS_NAME(kCpuExecutionProvider, kOnnxDomain, 8, 12, uint32_t,
                                                                          Expand)>,
    BuildKernelCreateInfo<ONNX_OPERATOR_VERSIONED_TYPED_KERNEL_CLASS_NAME(kCpuExecutionProvider, kOnnxDomain, 8, 12, uint64_t,
                                                                          Expand)>,
    BuildKernelCreateInfo<ONNX_OPERATOR_VERSIONED_TYPED_KERNEL_CLASS_NAME(kCpuExecutionProvider, kOnnxDomain, 8, 12, bool,
                                                                          Expand)>,
    BuildKernelCreateInfo<ONNX_OPERATOR_VERSIONED_TYPED_KERNEL_CLASS_NAME(kCpuExecutionProvider, kOnnxDomain, 8, 12, MLFloat16,
                                                                          Expand)>,
    BuildKernelCreateInfo<ONNX_OPERATOR_VERSIONED_TYPED_KERNEL_CLASS_NAME(kCpuExecutionProvider, kOnnxDomain, 8, 12, string,
                                                                          Expand)>,
    BuildKernelCreateInfo<ONNX_OPERATOR_VERSIONED_KERNEL_CLASS_NAME(kCpuExecutionProvider, kOnnxDomain, 8, 8, Scan)>,
    BuildKernelCreateInfo<ONNX_OPERATOR_VERSIONED_KERNEL_CLASS_NAME(kCpuExecutionProvider, kOnnxDomain, 1, 10, If)>,
    BuildKernelCreateInfo<ONNX_OPERATOR_VERSIONED_KERNEL_CLASS_NAME(kCpuExecutionProvider, kOnnxDomain, 1, 10,
                                                                    Loop)>,

    // Opset 9
    BuildKernelCreateInfo<ONNX_OPERATOR_VERSIONED_KERNEL_CLASS_NAME(kCpuExecutionProvider, kOnnxDomain, 9, 10,
                                                                    Compress)>,
    BuildKernelCreateInfo<ONNX_OPERATOR_KERNEL_CLASS_NAME(kCpuExecutionProvider, kOnnxDomain, 9, ConstantOfShape)>,
    BuildKernelCreateInfo<ONNX_OPERATOR_VERSIONED_KERNEL_CLASS_NAME(kCpuExecutionProvider, kOnnxDomain, 9, 12,
                                                                    MeanVarianceNormalization)>,
    BuildKernelCreateInfo<ONNX_OPERATOR_VERSIONED_TYPED_KERNEL_CLASS_NAME(kCpuExecutionProvider, kOnnxDomain, 9, 12, float,
                                                                          Greater)>,
    BuildKernelCreateInfo<ONNX_OPERATOR_VERSIONED_TYPED_KERNEL_CLASS_NAME(kCpuExecutionProvider, kOnnxDomain, 9, 12, double,
                                                                          Greater)>,
    BuildKernelCreateInfo<ONNX_OPERATOR_VERSIONED_TYPED_KERNEL_CLASS_NAME(kCpuExecutionProvider, kOnnxDomain, 9, 12, int32_t,
                                                                          Greater)>,
    BuildKernelCreateInfo<ONNX_OPERATOR_VERSIONED_TYPED_KERNEL_CLASS_NAME(kCpuExecutionProvider, kOnnxDomain, 9, 12, int64_t,
                                                                          Greater)>,
    BuildKernelCreateInfo<ONNX_OPERATOR_VERSIONED_TYPED_KERNEL_CLASS_NAME(kCpuExecutionProvider, kOnnxDomain, 9, 12, float,
                                                                          Less)>,
    BuildKernelCreateInfo<ONNX_OPERATOR_VERSIONED_TYPED_KERNEL_CLASS_NAME(kCpuExecutionProvider, kOnnxDomain, 9, 12, double,
                                                                          Less)>,
    BuildKernelCreateInfo<ONNX_OPERATOR_VERSIONED_TYPED_KERNEL_CLASS_NAME(kCpuExecutionProvider, kOnnxDomain, 9, 12, int32_t,
                                                                          Less)>,
    BuildKernelCreateInfo<ONNX_OPERATOR_VERSIONED_TYPED_KERNEL_CLASS_NAME(kCpuExecutionProvider, kOnnxDomain, 9, 12, int64_t,
                                                                          Less)>,
    BuildKernelCreateInfo<ONNX_OPERATOR_KERNEL_CLASS_NAME(kCpuExecutionProvider, kOnnxDomain, 9, EyeLike)>,
    BuildKernelCreateInfo<ONNX_OPERATOR_VERSIONED_TYPED_KERNEL_CLASS_NAME(kCpuExecutionProvider, kOnnxDomain, 9, 12,
                                                                          float, IsNaN)>,
    BuildKernelCreateInfo<ONNX_OPERATOR_VERSIONED_TYPED_KERNEL_CLASS_NAME(kCpuExecutionProvider, kOnnxDomain, 9, 12,
                                                                          double, IsNaN)>,
    BuildKernelCreateInfo<ONNX_OPERATOR_VERSIONED_TYPED_KERNEL_CLASS_NAME(kCpuExecutionProvider, kOnnxDomain, 9, 12,
                                                                          MLFloat16, IsNaN)>,
    BuildKernelCreateInfo<ONNX_OPERATOR_VERSIONED_KERNEL_CLASS_NAME(kCpuExecutionProvider, kOnnxDomain, 9, 12,
                                                                    Sign)>,
    BuildKernelCreateInfo<ONNX_OPERATOR_KERNEL_CLASS_NAME(kCpuExecutionProvider, kOnnxDomain, 9, Shrink)>,
    BuildKernelCreateInfo<ONNX_OPERATOR_VERSIONED_TYPED_KERNEL_CLASS_NAME(kCpuExecutionProvider, kOnnxDomain, 9, 12, float, Erf)>,
    BuildKernelCreateInfo<ONNX_OPERATOR_VERSIONED_TYPED_KERNEL_CLASS_NAME(kCpuExecutionProvider, kOnnxDomain, 9, 10,
                                                                          int64_t_int64_t_int64_t, OneHot)>,
    BuildKernelCreateInfo<ONNX_OPERATOR_VERSIONED_TYPED_KERNEL_CLASS_NAME(kCpuExecutionProvider, kOnnxDomain, 9, 10,
                                                                          float_int64_t_int64_t, OneHot)>,
    BuildKernelCreateInfo<ONNX_OPERATOR_VERSIONED_TYPED_KERNEL_CLASS_NAME(kCpuExecutionProvider, kOnnxDomain, 9, 10,
                                                                          int64_t_string_int64_t, OneHot)>,
    BuildKernelCreateInfo<ONNX_OPERATOR_VERSIONED_TYPED_KERNEL_CLASS_NAME(kCpuExecutionProvider, kOnnxDomain, 9, 10,
                                                                          float_string_int64_t, OneHot)>,
    BuildKernelCreateInfo<ONNX_OPERATOR_VERSIONED_TYPED_KERNEL_CLASS_NAME(kCpuExecutionProvider, kOnnxDomain, 9, 10,
                                                                          float_float_float, OneHot)>,
    BuildKernelCreateInfo<ONNX_OPERATOR_VERSIONED_TYPED_KERNEL_CLASS_NAME(kCpuExecutionProvider, kOnnxDomain, 9, 10,
                                                                          int64_t_int32_t_float, OneHot)>,
    BuildKernelCreateInfo<ONNX_OPERATOR_VERSIONED_TYPED_KERNEL_CLASS_NAME(kCpuExecutionProvider, kOnnxDomain, 9, 10,
                                                                          int64_t_float_int64_t, OneHot)>,
    BuildKernelCreateInfo<ONNX_OPERATOR_VERSIONED_TYPED_KERNEL_CLASS_NAME(kCpuExecutionProvider, kOnnxDomain, 9, 10,
                                                                          int32_t_float_int32_t, OneHot)>,
    BuildKernelCreateInfo<ONNX_OPERATOR_VERSIONED_TYPED_KERNEL_CLASS_NAME(kCpuExecutionProvider, kOnnxDomain, 9, 10,
                                                                          int32_t_float_float, OneHot)>,
    BuildKernelCreateInfo<ONNX_OPERATOR_VERSIONED_TYPED_KERNEL_CLASS_NAME(kCpuExecutionProvider, kOnnxDomain, 9, 10,
                                                                          int64_t_float_float, OneHot)>,
    BuildKernelCreateInfo<ONNX_OPERATOR_VERSIONED_TYPED_KERNEL_CLASS_NAME(kCpuExecutionProvider, kOnnxDomain, 9, 10,
                                                                          int64_t_float_int32_t, OneHot)>,
    BuildKernelCreateInfo<ONNX_OPERATOR_VERSIONED_KERNEL_CLASS_NAME(kCpuExecutionProvider, kOnnxDomain, 9, 10,
                                                                    MaxUnpool)>,
    BuildKernelCreateInfo<ONNX_OPERATOR_KERNEL_CLASS_NAME(kCpuExecutionProvider, kOnnxDomain, 9, Sinh)>,
    BuildKernelCreateInfo<ONNX_OPERATOR_KERNEL_CLASS_NAME(kCpuExecutionProvider, kOnnxDomain, 9, Cosh)>,
    BuildKernelCreateInfo<ONNX_OPERATOR_KERNEL_CLASS_NAME(kCpuExecutionProvider, kOnnxDomain, 9, Asinh)>,
    BuildKernelCreateInfo<ONNX_OPERATOR_KERNEL_CLASS_NAME(kCpuExecutionProvider, kOnnxDomain, 9, Acosh)>,
    BuildKernelCreateInfo<ONNX_OPERATOR_KERNEL_CLASS_NAME(kCpuExecutionProvider, kOnnxDomain, 9, Atanh)>,
    BuildKernelCreateInfo<ONNX_OPERATOR_VERSIONED_KERNEL_CLASS_NAME(kCpuExecutionProvider, kOnnxDomain, 9, 10,
                                                                    Scan)>,
    BuildKernelCreateInfo<ONNX_OPERATOR_VERSIONED_KERNEL_CLASS_NAME(kCpuExecutionProvider, kOnnxDomain, 9, 10,
                                                                    Scatter)>,
    BuildKernelCreateInfo<ONNX_OPERATOR_KERNEL_CLASS_NAME(kCpuExecutionProvider, kOnnxDomain, 9, TfIdfVectorizer)>,
    BuildKernelCreateInfo<ONNX_OPERATOR_VERSIONED_TYPED_KERNEL_CLASS_NAME(kCpuExecutionProvider, kOnnxDomain, 9, 12,
                                                                          bool, NonZero)>,
    BuildKernelCreateInfo<ONNX_OPERATOR_VERSIONED_TYPED_KERNEL_CLASS_NAME(kCpuExecutionProvider, kOnnxDomain, 9, 12,
                                                                          float, NonZero)>,
    BuildKernelCreateInfo<ONNX_OPERATOR_VERSIONED_TYPED_KERNEL_CLASS_NAME(kCpuExecutionProvider, kOnnxDomain, 9, 12,
                                                                          int32_t, NonZero)>,
    BuildKernelCreateInfo<ONNX_OPERATOR_VERSIONED_TYPED_KERNEL_CLASS_NAME(kCpuExecutionProvider, kOnnxDomain, 9, 12,
                                                                          int64_t, NonZero)>,
    BuildKernelCreateInfo<ONNX_OPERATOR_VERSIONED_TYPED_KERNEL_CLASS_NAME(kCpuExecutionProvider, kOnnxDomain, 9, 12,
                                                                          uint8_t, NonZero)>,
    BuildKernelCreateInfo<ONNX_OPERATOR_VERSIONED_TYPED_KERNEL_CLASS_NAME(kCpuExecutionProvider, kOnnxDomain, 9, 15, string,
                                                                          Where)>,
    BuildKernelCreateInfo<ONNX_OPERATOR_VERSIONED_TYPED_KERNEL_CLASS_NAME(kCpuExecutionProvider, kOnnxDomain, 9, 15, float,
                                                                          Where)>,
    BuildKernelCreateInfo<ONNX_OPERATOR_VERSIONED_TYPED_KERNEL_CLASS_NAME(kCpuExecutionProvider, kOnnxDomain, 9, 15, double,
                                                                          Where)>,
    BuildKernelCreateInfo<ONNX_OPERATOR_VERSIONED_TYPED_KERNEL_CLASS_NAME(kCpuExecutionProvider, kOnnxDomain, 9, 15, int32_t,
                                                                          Where)>,
    BuildKernelCreateInfo<ONNX_OPERATOR_VERSIONED_TYPED_KERNEL_CLASS_NAME(kCpuExecutionProvider, kOnnxDomain, 9, 15, int64_t,
                                                                          Where)>,
    BuildKernelCreateInfo<ONNX_OPERATOR_VERSIONED_TYPED_KERNEL_CLASS_NAME(kCpuExecutionProvider, kOnnxDomain, 9, 15, uint8_t,
                                                                          Where)>,
    BuildKernelCreateInfo<ONNX_OPERATOR_VERSIONED_KERNEL_CLASS_NAME(kCpuExecutionProvider, kOnnxDomain, 9, 10,
                                                                    Flatten)>,
    BuildKernelCreateInfo<ONNX_OPERATOR_VERSIONED_TYPED_KERNEL_CLASS_NAME(kCpuExecutionProvider, kOnnxDomain, 9, 10,
                                                                          float, Gemm)>,
    BuildKernelCreateInfo<ONNX_OPERATOR_VERSIONED_TYPED_KERNEL_CLASS_NAME(kCpuExecutionProvider, kOnnxDomain, 9, 10,
                                                                          double, Gemm)>,
    BuildKernelCreateInfo<ONNX_OPERATOR_VERSIONED_TYPED_KERNEL_CLASS_NAME(kCpuExecutionProvider, kOnnxDomain, 9, 12, float,
                                                                          MatMul)>,
    BuildKernelCreateInfo<ONNX_OPERATOR_VERSIONED_TYPED_KERNEL_CLASS_NAME(kCpuExecutionProvider, kOnnxDomain, 9, 12, double,
                                                                          MatMul)>,
    BuildKernelCreateInfo<ONNX_OPERATOR_VERSIONED_TYPED_KERNEL_CLASS_NAME(kCpuExecutionProvider, kOnnxDomain, 9, 12, int32_t,
                                                                          MatMul)>,
    BuildKernelCreateInfo<ONNX_OPERATOR_VERSIONED_TYPED_KERNEL_CLASS_NAME(kCpuExecutionProvider, kOnnxDomain, 9, 12, int64_t,
                                                                          MatMul)>,
    BuildKernelCreateInfo<ONNX_OPERATOR_VERSIONED_TYPED_KERNEL_CLASS_NAME(kCpuExecutionProvider, kOnnxDomain, 9, 13, float,
                                                                          BatchNormalization)>,
    BuildKernelCreateInfo<ONNX_OPERATOR_VERSIONED_TYPED_KERNEL_CLASS_NAME(kCpuExecutionProvider, kOnnxDomain, 9, 13, double,
                                                                          BatchNormalization)>,
    BuildKernelCreateInfo<ONNX_OPERATOR_VERSIONED_KERNEL_CLASS_NAME(kCpuExecutionProvider, kOnnxDomain, 9, 15, PRelu)>,
    BuildKernelCreateInfo<ONNX_OPERATOR_VERSIONED_TYPED_KERNEL_CLASS_NAME(kCpuExecutionProvider, kOnnxDomain, 9, 9,
                                                                          float, Upsample)>,
    BuildKernelCreateInfo<ONNX_OPERATOR_VERSIONED_TYPED_KERNEL_CLASS_NAME(kCpuExecutionProvider, kOnnxDomain, 9, 9,
                                                                          int32_t, Upsample)>,
    BuildKernelCreateInfo<ONNX_OPERATOR_VERSIONED_TYPED_KERNEL_CLASS_NAME(kCpuExecutionProvider, kOnnxDomain, 9, 9,
                                                                          int8_t, Upsample)>,
    BuildKernelCreateInfo<ONNX_OPERATOR_VERSIONED_TYPED_KERNEL_CLASS_NAME(kCpuExecutionProvider, kOnnxDomain, 9, 9,
                                                                          uint8_t, Upsample)>,

    // Opset 10
    BuildKernelCreateInfo<ONNX_OPERATOR_KERNEL_CLASS_NAME(kCpuExecutionProvider, kOnnxDomain, 10, StringNormalizer)>,
    BuildKernelCreateInfo<ONNX_OPERATOR_VERSIONED_TYPED_KERNEL_CLASS_NAME(kCpuExecutionProvider, kOnnxDomain, 10, 10,
                                                                          float, TopK)>,
    BuildKernelCreateInfo<ONNX_OPERATOR_VERSIONED_TYPED_KERNEL_CLASS_NAME(kCpuExecutionProvider, kOnnxDomain, 10, 10,
                                                                          double, TopK)>,
    BuildKernelCreateInfo<ONNX_OPERATOR_VERSIONED_KERNEL_CLASS_NAME(kCpuExecutionProvider, kOnnxDomain, 10, 10,
                                                                    AveragePool)>,
    BuildKernelCreateInfo<ONNX_OPERATOR_VERSIONED_KERNEL_CLASS_NAME(kCpuExecutionProvider, kOnnxDomain, 10, 12, Mod)>,
    BuildKernelCreateInfo<ONNX_OPERATOR_VERSIONED_TYPED_KERNEL_CLASS_NAME(kCpuExecutionProvider, kOnnxDomain, 10, 10,
                                                                          float, Resize)>,
    BuildKernelCreateInfo<ONNX_OPERATOR_VERSIONED_TYPED_KERNEL_CLASS_NAME(kCpuExecutionProvider, kOnnxDomain, 10, 10,
                                                                          int32_t, Resize)>,
    BuildKernelCreateInfo<ONNX_OPERATOR_VERSIONED_TYPED_KERNEL_CLASS_NAME(kCpuExecutionProvider, kOnnxDomain, 10, 10,
                                                                          int8_t, Resize)>,
    BuildKernelCreateInfo<ONNX_OPERATOR_VERSIONED_TYPED_KERNEL_CLASS_NAME(kCpuExecutionProvider, kOnnxDomain, 10, 10,
                                                                          uint8_t, Resize)>,
    BuildKernelCreateInfo<ONNX_OPERATOR_KERNEL_CLASS_NAME(kCpuExecutionProvider, kOnnxDomain, 10, ThresholdedRelu)>,
    BuildKernelCreateInfo<ONNX_OPERATOR_VERSIONED_TYPED_KERNEL_CLASS_NAME(kCpuExecutionProvider, kOnnxDomain, 10, 12, uint8_t,
                                                                          DequantizeLinear)>,
    BuildKernelCreateInfo<ONNX_OPERATOR_VERSIONED_TYPED_KERNEL_CLASS_NAME(kCpuExecutionProvider, kOnnxDomain, 10, 12, int8_t,
                                                                          DequantizeLinear)>,
    BuildKernelCreateInfo<ONNX_OPERATOR_VERSIONED_TYPED_KERNEL_CLASS_NAME(kCpuExecutionProvider, kOnnxDomain, 10, 12, int32_t,
                                                                          DequantizeLinear)>,
    BuildKernelCreateInfo<ONNX_OPERATOR_VERSIONED_TYPED_KERNEL_CLASS_NAME(kCpuExecutionProvider, kOnnxDomain, 10, 12, uint8_t,
                                                                          QuantizeLinear)>,
    BuildKernelCreateInfo<ONNX_OPERATOR_VERSIONED_TYPED_KERNEL_CLASS_NAME(kCpuExecutionProvider, kOnnxDomain, 10, 12, int8_t,
                                                                          QuantizeLinear)>,
    BuildKernelCreateInfo<ONNX_OPERATOR_TYPED_KERNEL_CLASS_NAME(kCpuExecutionProvider, kOnnxDomain, 10, uint8_t, QLinearMatMul)>,
    BuildKernelCreateInfo<ONNX_OPERATOR_TYPED_KERNEL_CLASS_NAME(kCpuExecutionProvider, kOnnxDomain, 10, int8_t, QLinearMatMul)>,
    BuildKernelCreateInfo<ONNX_OPERATOR_TYPED_KERNEL_CLASS_NAME(kCpuExecutionProvider, kOnnxDomain, 10, uint8_t,
                                                                MatMulInteger)>,
    BuildKernelCreateInfo<ONNX_OPERATOR_TYPED_KERNEL_CLASS_NAME(kCpuExecutionProvider, kOnnxDomain, 10, int8_t,
                                                                MatMulInteger)>,
    BuildKernelCreateInfo<ONNX_OPERATOR_KERNEL_CLASS_NAME(kCpuExecutionProvider, kOnnxDomain, 10, ConvInteger)>,
    BuildKernelCreateInfo<ONNX_OPERATOR_TYPED_KERNEL_CLASS_NAME(kCpuExecutionProvider, kOnnxDomain, 10, uint8_t, QLinearConv)>,
    BuildKernelCreateInfo<ONNX_OPERATOR_TYPED_KERNEL_CLASS_NAME(kCpuExecutionProvider, kOnnxDomain, 10, int8_t, QLinearConv)>,
    BuildKernelCreateInfo<ONNX_OPERATOR_VERSIONED_KERNEL_CLASS_NAME(kCpuExecutionProvider, kOnnxDomain, 10, 10,
                                                                    Slice)>,
    BuildKernelCreateInfo<ONNX_OPERATOR_VERSIONED_KERNEL_CLASS_NAME(kCpuExecutionProvider, kOnnxDomain, 10, 11,
                                                                    Dropout)>,
    BuildKernelCreateInfo<ONNX_OPERATOR_VERSIONED_KERNEL_CLASS_NAME(kCpuExecutionProvider, kOnnxDomain, 10, 10,
                                                                    NonMaxSuppression)>,
    BuildKernelCreateInfo<ONNX_OPERATOR_KERNEL_CLASS_NAME(kCpuExecutionProvider, kOnnxDomain, 10, IsInf)>,
    BuildKernelCreateInfo<ONNX_OPERATOR_VERSIONED_TYPED_KERNEL_CLASS_NAME(kCpuExecutionProvider, kOnnxDomain, 10, 15, float,
                                                                          RoiAlign)>,
    BuildKernelCreateInfo<ONNX_OPERATOR_VERSIONED_TYPED_KERNEL_CLASS_NAME(kCpuExecutionProvider, kOnnxDomain, 10, 15, double,
                                                                          RoiAlign)>,
    BuildKernelCreateInfo<ONNX_OPERATOR_KERNEL_CLASS_NAME(kCpuExecutionProvider, kOnnxDomain, 10, ReverseSequence)>,
    // opset 11
    BuildKernelCreateInfo<ONNX_OPERATOR_VERSIONED_KERNEL_CLASS_NAME(kCpuExecutionProvider, kOnnxDomain, 11, 11,
                                                                    Clip)>,

    BuildKernelCreateInfo<ONNX_OPERATOR_VERSIONED_TYPED_KERNEL_CLASS_NAME(kCpuExecutionProvider, kOnnxDomain, 11, 13,
                                                                          float, CumSum)>,
    BuildKernelCreateInfo<ONNX_OPERATOR_VERSIONED_TYPED_KERNEL_CLASS_NAME(kCpuExecutionProvider, kOnnxDomain, 11, 13,
                                                                          double, CumSum)>,
    BuildKernelCreateInfo<ONNX_OPERATOR_VERSIONED_TYPED_KERNEL_CLASS_NAME(kCpuExecutionProvider, kOnnxDomain, 11, 13,
                                                                          int32_t, CumSum)>,
    BuildKernelCreateInfo<ONNX_OPERATOR_VERSIONED_TYPED_KERNEL_CLASS_NAME(kCpuExecutionProvider, kOnnxDomain, 11, 13,
                                                                          int64_t, CumSum)>,
    BuildKernelCreateInfo<ONNX_OPERATOR_VERSIONED_TYPED_KERNEL_CLASS_NAME(kCpuExecutionProvider, kOnnxDomain, 11, 12,
                                                                          bool, Equal)>,
    BuildKernelCreateInfo<ONNX_OPERATOR_VERSIONED_TYPED_KERNEL_CLASS_NAME(kCpuExecutionProvider, kOnnxDomain, 11, 12,
                                                                          int32_t, Equal)>,
    BuildKernelCreateInfo<ONNX_OPERATOR_VERSIONED_TYPED_KERNEL_CLASS_NAME(kCpuExecutionProvider, kOnnxDomain, 11, 12,
                                                                          int64_t, Equal)>,
    BuildKernelCreateInfo<ONNX_OPERATOR_VERSIONED_TYPED_KERNEL_CLASS_NAME(kCpuExecutionProvider, kOnnxDomain, 11, 12,
                                                                          float, Equal)>,
    BuildKernelCreateInfo<ONNX_OPERATOR_VERSIONED_TYPED_KERNEL_CLASS_NAME(kCpuExecutionProvider, kOnnxDomain, 11, 12,
                                                                          double, Equal)>,
    BuildKernelCreateInfo<ONNX_OPERATOR_TYPED_KERNEL_CLASS_NAME(kCpuExecutionProvider, kOnnxDomain, 11, float,
                                                                Round)>,
    BuildKernelCreateInfo<ONNX_OPERATOR_TYPED_KERNEL_CLASS_NAME(kCpuExecutionProvider, kOnnxDomain, 11, double,
                                                                Round)>,
    BuildKernelCreateInfo<ONNX_OPERATOR_TYPED_KERNEL_CLASS_NAME(kCpuExecutionProvider, kOnnxDomain, 11, MLFloat16,
                                                                Round)>,
    BuildKernelCreateInfo<ONNX_OPERATOR_TYPED_KERNEL_CLASS_NAME(kCpuExecutionProvider, kOnnxDomain, 11, uint8_t,
                                                                DynamicQuantizeLinear)>,
    BuildKernelCreateInfo<ONNX_OPERATOR_VERSIONED_TYPED_KERNEL_CLASS_NAME(kCpuExecutionProvider, kOnnxDomain, 11, 12,
                                                                          float, ArgMax)>,
    BuildKernelCreateInfo<ONNX_OPERATOR_VERSIONED_TYPED_KERNEL_CLASS_NAME(kCpuExecutionProvider, kOnnxDomain, 11, 12,
                                                                          double, ArgMax)>,
    BuildKernelCreateInfo<ONNX_OPERATOR_VERSIONED_TYPED_KERNEL_CLASS_NAME(kCpuExecutionProvider, kOnnxDomain, 11, 12,
                                                                          int8_t, ArgMax)>,
    BuildKernelCreateInfo<ONNX_OPERATOR_VERSIONED_TYPED_KERNEL_CLASS_NAME(kCpuExecutionProvider, kOnnxDomain, 11, 12,
                                                                          uint8_t, ArgMax)>,
    BuildKernelCreateInfo<ONNX_OPERATOR_VERSIONED_TYPED_KERNEL_CLASS_NAME(kCpuExecutionProvider, kOnnxDomain, 11, 12,
                                                                          int32_t, ArgMax)>,
    BuildKernelCreateInfo<ONNX_OPERATOR_VERSIONED_TYPED_KERNEL_CLASS_NAME(kCpuExecutionProvider, kOnnxDomain, 11, 12,
                                                                          float, ArgMin)>,
    BuildKernelCreateInfo<ONNX_OPERATOR_VERSIONED_TYPED_KERNEL_CLASS_NAME(kCpuExecutionProvider, kOnnxDomain, 11, 12,
                                                                          double, ArgMin)>,
    BuildKernelCreateInfo<ONNX_OPERATOR_VERSIONED_TYPED_KERNEL_CLASS_NAME(kCpuExecutionProvider, kOnnxDomain, 11, 12,
                                                                          int32_t, ArgMin)>,
    BuildKernelCreateInfo<ONNX_OPERATOR_VERSIONED_KERNEL_CLASS_NAME(kCpuExecutionProvider, kOnnxDomain, 11, 12, Loop)>,
    BuildKernelCreateInfo<ONNX_OPERATOR_VERSIONED_KERNEL_CLASS_NAME(kCpuExecutionProvider, kOnnxDomain, 11, 12, Hardmax)>,
    BuildKernelCreateInfo<ONNX_OPERATOR_VERSIONED_TYPED_KERNEL_CLASS_NAME(kCpuExecutionProvider, kOnnxDomain, 11, 12, float,
                                                                          LogSoftmax)>,
    BuildKernelCreateInfo<ONNX_OPERATOR_VERSIONED_TYPED_KERNEL_CLASS_NAME(kCpuExecutionProvider, kOnnxDomain, 11, 12, double,
                                                                          LogSoftmax)>,
    BuildKernelCreateInfo<ONNX_OPERATOR_VERSIONED_TYPED_KERNEL_CLASS_NAME(kCpuExecutionProvider, kOnnxDomain, 11, 12, double,
                                                                          Softmax)>,
    BuildKernelCreateInfo<ONNX_OPERATOR_VERSIONED_TYPED_KERNEL_CLASS_NAME(kCpuExecutionProvider, kOnnxDomain, 11, 12, float,
                                                                          Softmax)>,
    BuildKernelCreateInfo<ONNX_OPERATOR_VERSIONED_KERNEL_CLASS_NAME(kCpuExecutionProvider, kOnnxDomain, 11, 12, DepthToSpace)>,
    BuildKernelCreateInfo<ONNX_OPERATOR_VERSIONED_KERNEL_CLASS_NAME(kCpuExecutionProvider, kOnnxDomain, 11, 15, Scan)>,
    BuildKernelCreateInfo<ONNX_OPERATOR_VERSIONED_KERNEL_CLASS_NAME(kCpuExecutionProvider, kOnnxDomain, 11, 12, Flatten)>,
    BuildKernelCreateInfo<ONNX_OPERATOR_KERNEL_CLASS_NAME(kCpuExecutionProvider, kOnnxDomain, 11, Compress)>,
    BuildKernelCreateInfo<ONNX_OPERATOR_VERSIONED_KERNEL_CLASS_NAME(kCpuExecutionProvider, kOnnxDomain, 11, 12, Concat)>,
    BuildKernelCreateInfo<ONNX_OPERATOR_VERSIONED_KERNEL_CLASS_NAME(kCpuExecutionProvider, kOnnxDomain, 11, 12, Gather)>,
    BuildKernelCreateInfo<ONNX_OPERATOR_VERSIONED_KERNEL_CLASS_NAME(kCpuExecutionProvider, kOnnxDomain, 11, 12, Slice)>,
    BuildKernelCreateInfo<ONNX_OPERATOR_VERSIONED_KERNEL_CLASS_NAME(kCpuExecutionProvider, kOnnxDomain, 11, 12, Split)>,
    BuildKernelCreateInfo<ONNX_OPERATOR_VERSIONED_KERNEL_CLASS_NAME(kCpuExecutionProvider, kOnnxDomain, 11, 12, Squeeze)>,
    BuildKernelCreateInfo<ONNX_OPERATOR_VERSIONED_KERNEL_CLASS_NAME(kCpuExecutionProvider, kOnnxDomain, 11, 12, Unsqueeze)>,
    BuildKernelCreateInfo<ONNX_OPERATOR_KERNEL_CLASS_NAME(kCpuExecutionProvider, kOnnxDomain, 11, Det)>,
    BuildKernelCreateInfo<ONNX_OPERATOR_VERSIONED_KERNEL_CLASS_NAME(kCpuExecutionProvider, kOnnxDomain, 11, 12, ScatterElements)>,
    BuildKernelCreateInfo<ONNX_OPERATOR_KERNEL_CLASS_NAME(kCpuExecutionProvider, kOnnxDomain, 11,
                                                          NonMaxSuppression)>,
    BuildKernelCreateInfo<ONNX_OPERATOR_KERNEL_CLASS_NAME(kCpuExecutionProvider, kOnnxDomain, 11, AveragePool)>,
    BuildKernelCreateInfo<ONNX_OPERATOR_KERNEL_CLASS_NAME(kCpuExecutionProvider, kOnnxDomain, 11, MaxUnpool)>,
    BuildKernelCreateInfo<ONNX_OPERATOR_KERNEL_CLASS_NAME(kCpuExecutionProvider, kOnnxDomain, 11, LpPool)>,
    BuildKernelCreateInfo<ONNX_OPERATOR_KERNEL_CLASS_NAME(kCpuExecutionProvider, kOnnxDomain, 11, Conv)>,
    BuildKernelCreateInfo<ONNX_OPERATOR_KERNEL_CLASS_NAME(kCpuExecutionProvider, kOnnxDomain, 11, ConvTranspose)>,
    BuildKernelCreateInfo<ONNX_OPERATOR_VERSIONED_KERNEL_CLASS_NAME(kCpuExecutionProvider, kOnnxDomain, 11, 12, If)>,
    BuildKernelCreateInfo<ONNX_OPERATOR_KERNEL_CLASS_NAME(kCpuExecutionProvider, kOnnxDomain, 11, SequenceLength)>,
    BuildKernelCreateInfo<ONNX_OPERATOR_KERNEL_CLASS_NAME(kCpuExecutionProvider, kOnnxDomain, 11, SequenceAt)>,
    BuildKernelCreateInfo<ONNX_OPERATOR_KERNEL_CLASS_NAME(kCpuExecutionProvider, kOnnxDomain, 11, SequenceEmpty)>,
    BuildKernelCreateInfo<ONNX_OPERATOR_KERNEL_CLASS_NAME(kCpuExecutionProvider, kOnnxDomain, 11, SequenceInsert)>,
    BuildKernelCreateInfo<ONNX_OPERATOR_KERNEL_CLASS_NAME(kCpuExecutionProvider, kOnnxDomain, 11, SequenceErase)>,
    BuildKernelCreateInfo<ONNX_OPERATOR_KERNEL_CLASS_NAME(kCpuExecutionProvider, kOnnxDomain, 11,
                                                          SequenceConstruct)>,
    BuildKernelCreateInfo<ONNX_OPERATOR_KERNEL_CLASS_NAME(kCpuExecutionProvider, kOnnxDomain, 11,
                                                          ConcatFromSequence)>,
    BuildKernelCreateInfo<ONNX_OPERATOR_KERNEL_CLASS_NAME(kCpuExecutionProvider, kOnnxDomain, 11, SplitToSequence)>,
    BuildKernelCreateInfo<ONNX_OPERATOR_VERSIONED_KERNEL_CLASS_NAME(kCpuExecutionProvider, kOnnxDomain, 11, 12, ScatterND)>,
    BuildKernelCreateInfo<ONNX_OPERATOR_VERSIONED_TYPED_KERNEL_CLASS_NAME(kCpuExecutionProvider, kOnnxDomain, 11, 12, float, Gemm)>,
    BuildKernelCreateInfo<ONNX_OPERATOR_VERSIONED_TYPED_KERNEL_CLASS_NAME(kCpuExecutionProvider, kOnnxDomain, 11, 12, double, Gemm)>,
    BuildKernelCreateInfo<ONNX_OPERATOR_VERSIONED_KERNEL_CLASS_NAME(kCpuExecutionProvider, kOnnxDomain, 11, 12, GatherElements)>,
    BuildKernelCreateInfo<ONNX_OPERATOR_TYPED_KERNEL_CLASS_NAME(kCpuExecutionProvider, kOnnxDomain, 11, uint8_t,
                                                                BitShift)>,
    BuildKernelCreateInfo<ONNX_OPERATOR_TYPED_KERNEL_CLASS_NAME(kCpuExecutionProvider, kOnnxDomain, 11, uint32_t,
                                                                BitShift)>,
    BuildKernelCreateInfo<ONNX_OPERATOR_TYPED_KERNEL_CLASS_NAME(kCpuExecutionProvider, kOnnxDomain, 11, uint64_t,
                                                                BitShift)>,
    BuildKernelCreateInfo<ONNX_OPERATOR_VERSIONED_KERNEL_CLASS_NAME(kCpuExecutionProvider, kOnnxDomain, 11, 12, Pad)>,
    BuildKernelCreateInfo<ONNX_OPERATOR_VERSIONED_KERNEL_CLASS_NAME(kCpuExecutionProvider, kOnnxDomain, 11, 11,
                                                                    GatherND)>,
    BuildKernelCreateInfo<ONNX_OPERATOR_KERNEL_CLASS_NAME(kCpuExecutionProvider, kOnnxDomain, 11, Range)>,
    BuildKernelCreateInfo<ONNX_OPERATOR_KERNEL_CLASS_NAME(kCpuExecutionProvider, kOnnxDomain, 11, Unique)>,
    BuildKernelCreateInfo<ONNX_OPERATOR_TYPED_KERNEL_CLASS_NAME(kCpuExecutionProvider, kOnnxDomain, 11, float,
                                                                TopK)>,
    BuildKernelCreateInfo<ONNX_OPERATOR_TYPED_KERNEL_CLASS_NAME(kCpuExecutionProvider, kOnnxDomain, 11, double,
                                                                TopK)>,
    BuildKernelCreateInfo<ONNX_OPERATOR_TYPED_KERNEL_CLASS_NAME(kCpuExecutionProvider, kOnnxDomain, 11, int64_t,
                                                                TopK)>,
    BuildKernelCreateInfo<ONNX_OPERATOR_TYPED_KERNEL_CLASS_NAME(kCpuExecutionProvider, kOnnxDomain, 11, int32_t,
                                                                TopK)>,
    BuildKernelCreateInfo<ONNX_OPERATOR_TYPED_KERNEL_CLASS_NAME(kCpuExecutionProvider, kOnnxDomain, 11,
                                                                int64_t_int64_t_int64_t, OneHot)>,
    BuildKernelCreateInfo<ONNX_OPERATOR_TYPED_KERNEL_CLASS_NAME(kCpuExecutionProvider, kOnnxDomain, 11,
                                                                float_int64_t_int64_t, OneHot)>,
    BuildKernelCreateInfo<ONNX_OPERATOR_TYPED_KERNEL_CLASS_NAME(kCpuExecutionProvider, kOnnxDomain, 11,
                                                                int64_t_string_int64_t, OneHot)>,
    BuildKernelCreateInfo<ONNX_OPERATOR_TYPED_KERNEL_CLASS_NAME(kCpuExecutionProvider, kOnnxDomain, 11,
                                                                float_string_int64_t, OneHot)>,
    BuildKernelCreateInfo<ONNX_OPERATOR_TYPED_KERNEL_CLASS_NAME(kCpuExecutionProvider, kOnnxDomain, 11,
                                                                float_float_float, OneHot)>,
    BuildKernelCreateInfo<ONNX_OPERATOR_TYPED_KERNEL_CLASS_NAME(kCpuExecutionProvider, kOnnxDomain, 11,
                                                                int64_t_int32_t_float, OneHot)>,
    BuildKernelCreateInfo<ONNX_OPERATOR_TYPED_KERNEL_CLASS_NAME(kCpuExecutionProvider, kOnnxDomain, 11,
                                                                int64_t_float_int64_t, OneHot)>,
    BuildKernelCreateInfo<ONNX_OPERATOR_TYPED_KERNEL_CLASS_NAME(kCpuExecutionProvider, kOnnxDomain, 11,
                                                                int32_t_float_int32_t, OneHot)>,
    BuildKernelCreateInfo<ONNX_OPERATOR_TYPED_KERNEL_CLASS_NAME(kCpuExecutionProvider, kOnnxDomain, 11,
                                                                int32_t_float_float, OneHot)>,
    BuildKernelCreateInfo<ONNX_OPERATOR_TYPED_KERNEL_CLASS_NAME(kCpuExecutionProvider, kOnnxDomain, 11,
                                                                int64_t_float_float, OneHot)>,
    BuildKernelCreateInfo<ONNX_OPERATOR_TYPED_KERNEL_CLASS_NAME(kCpuExecutionProvider, kOnnxDomain, 11,
                                                                int64_t_float_int32_t, OneHot)>,
    BuildKernelCreateInfo<ONNX_OPERATOR_VERSIONED_TYPED_KERNEL_CLASS_NAME(kCpuExecutionProvider, kOnnxDomain, 11, 12,
                                                                          float, Resize)>,
    BuildKernelCreateInfo<ONNX_OPERATOR_VERSIONED_TYPED_KERNEL_CLASS_NAME(kCpuExecutionProvider, kOnnxDomain, 11, 12,
                                                                          int32_t, Resize)>,
    BuildKernelCreateInfo<ONNX_OPERATOR_VERSIONED_TYPED_KERNEL_CLASS_NAME(kCpuExecutionProvider, kOnnxDomain, 11, 12,
                                                                          int8_t, Resize)>,
    BuildKernelCreateInfo<ONNX_OPERATOR_VERSIONED_TYPED_KERNEL_CLASS_NAME(kCpuExecutionProvider, kOnnxDomain, 11, 12,
                                                                          uint8_t, Resize)>,
    BuildKernelCreateInfo<ONNX_OPERATOR_VERSIONED_TYPED_KERNEL_CLASS_NAME(kCpuExecutionProvider, kOnnxDomain, 11, 11,
                                                                          float, ReduceMin)>,
    BuildKernelCreateInfo<ONNX_OPERATOR_VERSIONED_TYPED_KERNEL_CLASS_NAME(kCpuExecutionProvider, kOnnxDomain, 11, 11,
                                                                          double, ReduceMin)>,
    BuildKernelCreateInfo<ONNX_OPERATOR_VERSIONED_TYPED_KERNEL_CLASS_NAME(kCpuExecutionProvider, kOnnxDomain, 11, 11,
                                                                          int32_t, ReduceMin)>,
    BuildKernelCreateInfo<ONNX_OPERATOR_VERSIONED_TYPED_KERNEL_CLASS_NAME(kCpuExecutionProvider, kOnnxDomain, 11, 11,
                                                                          int64_t, ReduceMin)>,
    BuildKernelCreateInfo<ONNX_OPERATOR_VERSIONED_TYPED_KERNEL_CLASS_NAME(kCpuExecutionProvider, kOnnxDomain, 11, 11,
                                                                          float, ReduceMax)>,
    BuildKernelCreateInfo<ONNX_OPERATOR_VERSIONED_TYPED_KERNEL_CLASS_NAME(kCpuExecutionProvider, kOnnxDomain, 11, 11,
                                                                          double, ReduceMax)>,
    BuildKernelCreateInfo<ONNX_OPERATOR_VERSIONED_TYPED_KERNEL_CLASS_NAME(kCpuExecutionProvider, kOnnxDomain, 11, 11,
                                                                          int32_t, ReduceMax)>,
    BuildKernelCreateInfo<ONNX_OPERATOR_VERSIONED_TYPED_KERNEL_CLASS_NAME(kCpuExecutionProvider, kOnnxDomain, 11, 11,
                                                                          int64_t, ReduceMax)>,
    BuildKernelCreateInfo<ONNX_OPERATOR_VERSIONED_TYPED_KERNEL_CLASS_NAME(kCpuExecutionProvider, kOnnxDomain, 11, 12,
                                                                          float, ReduceL1)>,
    BuildKernelCreateInfo<ONNX_OPERATOR_VERSIONED_TYPED_KERNEL_CLASS_NAME(kCpuExecutionProvider, kOnnxDomain, 11, 12,
                                                                          int32_t, ReduceL1)>,
    BuildKernelCreateInfo<ONNX_OPERATOR_VERSIONED_TYPED_KERNEL_CLASS_NAME(kCpuExecutionProvider, kOnnxDomain, 11, 12,
                                                                          float, ReduceL2)>,
    BuildKernelCreateInfo<ONNX_OPERATOR_VERSIONED_TYPED_KERNEL_CLASS_NAME(kCpuExecutionProvider, kOnnxDomain, 11, 12,
                                                                          int32_t, ReduceL2)>,
    BuildKernelCreateInfo<ONNX_OPERATOR_VERSIONED_TYPED_KERNEL_CLASS_NAME(kCpuExecutionProvider, kOnnxDomain, 11, 12,
                                                                          float, ReduceLogSum)>,
    BuildKernelCreateInfo<ONNX_OPERATOR_VERSIONED_TYPED_KERNEL_CLASS_NAME(kCpuExecutionProvider, kOnnxDomain, 11, 12,
                                                                          int32_t, ReduceLogSum)>,
    BuildKernelCreateInfo<ONNX_OPERATOR_VERSIONED_TYPED_KERNEL_CLASS_NAME(kCpuExecutionProvider, kOnnxDomain, 11, 12,
                                                                          float, ReduceLogSumExp)>,
    BuildKernelCreateInfo<ONNX_OPERATOR_VERSIONED_TYPED_KERNEL_CLASS_NAME(kCpuExecutionProvider, kOnnxDomain, 11, 12,
                                                                          double, ReduceLogSumExp)>,
    BuildKernelCreateInfo<ONNX_OPERATOR_VERSIONED_TYPED_KERNEL_CLASS_NAME(kCpuExecutionProvider, kOnnxDomain, 11, 12,
                                                                          int32_t, ReduceLogSumExp)>,
    BuildKernelCreateInfo<ONNX_OPERATOR_VERSIONED_TYPED_KERNEL_CLASS_NAME(kCpuExecutionProvider, kOnnxDomain, 11, 12,
                                                                          float, ReduceMean)>,
    BuildKernelCreateInfo<ONNX_OPERATOR_VERSIONED_TYPED_KERNEL_CLASS_NAME(kCpuExecutionProvider, kOnnxDomain, 11, 12,
                                                                          double, ReduceMean)>,
    BuildKernelCreateInfo<ONNX_OPERATOR_VERSIONED_TYPED_KERNEL_CLASS_NAME(kCpuExecutionProvider, kOnnxDomain, 11, 12,
                                                                          int32_t, ReduceMean)>,
    BuildKernelCreateInfo<ONNX_OPERATOR_VERSIONED_TYPED_KERNEL_CLASS_NAME(kCpuExecutionProvider, kOnnxDomain, 11, 12,
                                                                          float, ReduceProd)>,
    BuildKernelCreateInfo<ONNX_OPERATOR_VERSIONED_TYPED_KERNEL_CLASS_NAME(kCpuExecutionProvider, kOnnxDomain, 11, 12,
                                                                          int32_t, ReduceProd)>,
    BuildKernelCreateInfo<ONNX_OPERATOR_VERSIONED_TYPED_KERNEL_CLASS_NAME(kCpuExecutionProvider, kOnnxDomain, 11, 12,
                                                                          int64_t, ReduceProd)>,
    BuildKernelCreateInfo<ONNX_OPERATOR_VERSIONED_TYPED_KERNEL_CLASS_NAME(kCpuExecutionProvider, kOnnxDomain, 11, 12,
                                                                          float, ReduceSum)>,
    BuildKernelCreateInfo<ONNX_OPERATOR_VERSIONED_TYPED_KERNEL_CLASS_NAME(kCpuExecutionProvider, kOnnxDomain, 11, 12,
                                                                          int32_t, ReduceSum)>,
    BuildKernelCreateInfo<ONNX_OPERATOR_VERSIONED_TYPED_KERNEL_CLASS_NAME(kCpuExecutionProvider, kOnnxDomain, 11, 12,
                                                                          double, ReduceSum)>,
    BuildKernelCreateInfo<ONNX_OPERATOR_VERSIONED_TYPED_KERNEL_CLASS_NAME(kCpuExecutionProvider, kOnnxDomain, 11, 12,
                                                                          int64_t, ReduceSum)>,
    BuildKernelCreateInfo<ONNX_OPERATOR_VERSIONED_TYPED_KERNEL_CLASS_NAME(kCpuExecutionProvider, kOnnxDomain, 11, 12,
                                                                          float, ReduceSumSquare)>,
    BuildKernelCreateInfo<ONNX_OPERATOR_VERSIONED_TYPED_KERNEL_CLASS_NAME(kCpuExecutionProvider, kOnnxDomain, 11, 12,
                                                                          int32_t, ReduceSumSquare)>,
    BuildKernelCreateInfo<ONNX_OPERATOR_VERSIONED_TYPED_KERNEL_CLASS_NAME(kCpuExecutionProvider, kOnnxDomain, 11, 12,
                                                                          double, ReduceSumSquare)>,

    // OpSet 12
    BuildKernelCreateInfo<ONNX_OPERATOR_VERSIONED_KERNEL_CLASS_NAME(kCpuExecutionProvider, kOnnxDomain, 12, 12, Clip)>,

    BuildKernelCreateInfo<ONNX_OPERATOR_VERSIONED_KERNEL_CLASS_NAME(kCpuExecutionProvider, kOnnxDomain, 12, 12, Min)>,

    BuildKernelCreateInfo<ONNX_OPERATOR_VERSIONED_KERNEL_CLASS_NAME(kCpuExecutionProvider, kOnnxDomain, 12, 12, Max)>,

    BuildKernelCreateInfo<ONNX_OPERATOR_VERSIONED_KERNEL_CLASS_NAME(kCpuExecutionProvider, kOnnxDomain, 12, 12, Pow)>,

    BuildKernelCreateInfo<ONNX_OPERATOR_KERNEL_CLASS_NAME(kCpuExecutionProvider, kOnnxDomain, 12, MaxPool)>,

    BuildKernelCreateInfo<ONNX_OPERATOR_VERSIONED_TYPED_KERNEL_CLASS_NAME(kCpuExecutionProvider, kOnnxDomain, 12, 12,
                                                                          float, ReduceMax)>,
    BuildKernelCreateInfo<ONNX_OPERATOR_VERSIONED_TYPED_KERNEL_CLASS_NAME(kCpuExecutionProvider, kOnnxDomain, 12, 12,
                                                                          double, ReduceMax)>,
    BuildKernelCreateInfo<ONNX_OPERATOR_VERSIONED_TYPED_KERNEL_CLASS_NAME(kCpuExecutionProvider, kOnnxDomain, 12, 12,
                                                                          int32_t, ReduceMax)>,
    BuildKernelCreateInfo<ONNX_OPERATOR_VERSIONED_TYPED_KERNEL_CLASS_NAME(kCpuExecutionProvider, kOnnxDomain, 12, 12,
                                                                          int64_t, ReduceMax)>,
    BuildKernelCreateInfo<ONNX_OPERATOR_VERSIONED_TYPED_KERNEL_CLASS_NAME(kCpuExecutionProvider, kOnnxDomain, 12, 12,
                                                                          int8_t, ReduceMax)>,
    BuildKernelCreateInfo<ONNX_OPERATOR_VERSIONED_TYPED_KERNEL_CLASS_NAME(kCpuExecutionProvider, kOnnxDomain, 12, 12,
                                                                          uint8_t, ReduceMax)>,

    BuildKernelCreateInfo<ONNX_OPERATOR_VERSIONED_TYPED_KERNEL_CLASS_NAME(kCpuExecutionProvider, kOnnxDomain, 12, 12,
                                                                          float, ReduceMin)>,
    BuildKernelCreateInfo<ONNX_OPERATOR_VERSIONED_TYPED_KERNEL_CLASS_NAME(kCpuExecutionProvider, kOnnxDomain, 12, 12,
                                                                          double, ReduceMin)>,
    BuildKernelCreateInfo<ONNX_OPERATOR_VERSIONED_TYPED_KERNEL_CLASS_NAME(kCpuExecutionProvider, kOnnxDomain, 12, 12,
                                                                          int32_t, ReduceMin)>,
    BuildKernelCreateInfo<ONNX_OPERATOR_VERSIONED_TYPED_KERNEL_CLASS_NAME(kCpuExecutionProvider, kOnnxDomain, 12, 12,
                                                                          int64_t, ReduceMin)>,
    BuildKernelCreateInfo<ONNX_OPERATOR_VERSIONED_TYPED_KERNEL_CLASS_NAME(kCpuExecutionProvider, kOnnxDomain, 12, 12,
                                                                          int8_t, ReduceMin)>,
    BuildKernelCreateInfo<ONNX_OPERATOR_VERSIONED_TYPED_KERNEL_CLASS_NAME(kCpuExecutionProvider, kOnnxDomain, 12, 12,
                                                                          uint8_t, ReduceMin)>,
    BuildKernelCreateInfo<ONNX_OPERATOR_VERSIONED_KERNEL_CLASS_NAME(kCpuExecutionProvider, kOnnxDomain, 12, 12,
                                                                    GatherND)>,
    BuildKernelCreateInfo<ONNX_OPERATOR_KERNEL_CLASS_NAME(kCpuExecutionProvider, kOnnxDomain, 12, Einsum)>,

    BuildKernelCreateInfo<ONNX_OPERATOR_TYPED_KERNEL_CLASS_NAME(kCpuExecutionProvider, kOnnxDomain, 13, float,
                                                                Expand)>,
    BuildKernelCreateInfo<ONNX_OPERATOR_TYPED_KERNEL_CLASS_NAME(kCpuExecutionProvider, kOnnxDomain, 13, double,
                                                                Expand)>,
    BuildKernelCreateInfo<ONNX_OPERATOR_TYPED_KERNEL_CLASS_NAME(kCpuExecutionProvider, kOnnxDomain, 13, int8_t,
                                                                Expand)>,
    BuildKernelCreateInfo<ONNX_OPERATOR_TYPED_KERNEL_CLASS_NAME(kCpuExecutionProvider, kOnnxDomain, 13, int16_t,
                                                                Expand)>,
    BuildKernelCreateInfo<ONNX_OPERATOR_TYPED_KERNEL_CLASS_NAME(kCpuExecutionProvider, kOnnxDomain, 13, int32_t,
                                                                Expand)>,
    BuildKernelCreateInfo<ONNX_OPERATOR_TYPED_KERNEL_CLASS_NAME(kCpuExecutionProvider, kOnnxDomain, 13, int64_t,
                                                                Expand)>,
    BuildKernelCreateInfo<ONNX_OPERATOR_TYPED_KERNEL_CLASS_NAME(kCpuExecutionProvider, kOnnxDomain, 13, uint8_t,
                                                                Expand)>,
    BuildKernelCreateInfo<ONNX_OPERATOR_TYPED_KERNEL_CLASS_NAME(kCpuExecutionProvider, kOnnxDomain, 13, uint16_t,
                                                                Expand)>,
    BuildKernelCreateInfo<ONNX_OPERATOR_TYPED_KERNEL_CLASS_NAME(kCpuExecutionProvider, kOnnxDomain, 13, uint32_t,
                                                                Expand)>,
    BuildKernelCreateInfo<ONNX_OPERATOR_TYPED_KERNEL_CLASS_NAME(kCpuExecutionProvider, kOnnxDomain, 13, uint64_t,
                                                                Expand)>,
    BuildKernelCreateInfo<ONNX_OPERATOR_TYPED_KERNEL_CLASS_NAME(kCpuExecutionProvider, kOnnxDomain, 13, bool,
                                                                Expand)>,
    BuildKernelCreateInfo<ONNX_OPERATOR_TYPED_KERNEL_CLASS_NAME(kCpuExecutionProvider, kOnnxDomain, 13, MLFloat16,
                                                                Expand)>,
    BuildKernelCreateInfo<ONNX_OPERATOR_TYPED_KERNEL_CLASS_NAME(kCpuExecutionProvider, kOnnxDomain, 13, string,
                                                                Expand)>,
    BuildKernelCreateInfo<ONNX_OPERATOR_TYPED_KERNEL_CLASS_NAME(kCpuExecutionProvider, kOnnxDomain, 13, float, Erf)>,
    // REVIEW(codemzs): ConstEigenVectorArrayMap.cast<MLFLoat16) does not seem to be supported.
    // However these types work on GPU implementation.
    // BuildKernelCreateInfo<ONNX_OPERATOR_TYPED_KERNEL_CLASS_NAME(kCpuExecutionProvider, kOnnxDomain, 12, MLFloat16_MLFloat16, Dropout)>,
    // BuildKernelCreateInfo<ONNX_OPERATOR_TYPED_KERNEL_CLASS_NAME(kCpuExecutionProvider, kOnnxDomain, 12, MLFloat16_float, Dropout)>,
    // BuildKernelCreateInfo<ONNX_OPERATOR_TYPED_KERNEL_CLASS_NAME(kCpuExecutionProvider, kOnnxDomain, 12, MLFloat16_double, Dropout)>,
    BuildKernelCreateInfo<ONNX_OPERATOR_VERSIONED_TYPED_KERNEL_CLASS_NAME(kCpuExecutionProvider, kOnnxDomain, 12, 12, float_float, Dropout)>,
    BuildKernelCreateInfo<ONNX_OPERATOR_VERSIONED_TYPED_KERNEL_CLASS_NAME(kCpuExecutionProvider, kOnnxDomain, 12, 12, float_double, Dropout)>,
    BuildKernelCreateInfo<ONNX_OPERATOR_VERSIONED_TYPED_KERNEL_CLASS_NAME(kCpuExecutionProvider, kOnnxDomain, 12, 12, double_float, Dropout)>,
    BuildKernelCreateInfo<ONNX_OPERATOR_VERSIONED_TYPED_KERNEL_CLASS_NAME(kCpuExecutionProvider, kOnnxDomain, 12, 12, double_double, Dropout)>,
    BuildKernelCreateInfo<ONNX_OPERATOR_KERNEL_CLASS_NAME(kCpuExecutionProvider, kOnnxDomain, 12, Celu)>,
    BuildKernelCreateInfo<ONNX_OPERATOR_VERSIONED_TYPED_KERNEL_CLASS_NAME(kCpuExecutionProvider, kOnnxDomain, 12, 15, float,
                                                                          GreaterOrEqual)>,
    BuildKernelCreateInfo<ONNX_OPERATOR_VERSIONED_TYPED_KERNEL_CLASS_NAME(kCpuExecutionProvider, kOnnxDomain, 12, 15, double,
                                                                          GreaterOrEqual)>,
    BuildKernelCreateInfo<ONNX_OPERATOR_VERSIONED_TYPED_KERNEL_CLASS_NAME(kCpuExecutionProvider, kOnnxDomain, 12, 15, int32_t,
                                                                          GreaterOrEqual)>,
    BuildKernelCreateInfo<ONNX_OPERATOR_VERSIONED_TYPED_KERNEL_CLASS_NAME(kCpuExecutionProvider, kOnnxDomain, 12, 15, int64_t,
                                                                          GreaterOrEqual)>,
    BuildKernelCreateInfo<ONNX_OPERATOR_VERSIONED_TYPED_KERNEL_CLASS_NAME(kCpuExecutionProvider, kOnnxDomain, 12, 15, float,
                                                                          LessOrEqual)>,
    BuildKernelCreateInfo<ONNX_OPERATOR_VERSIONED_TYPED_KERNEL_CLASS_NAME(kCpuExecutionProvider, kOnnxDomain, 12, 15, double,
                                                                          LessOrEqual)>,
    BuildKernelCreateInfo<ONNX_OPERATOR_VERSIONED_TYPED_KERNEL_CLASS_NAME(kCpuExecutionProvider, kOnnxDomain, 12, 15, int32_t,
                                                                          LessOrEqual)>,
    BuildKernelCreateInfo<ONNX_OPERATOR_VERSIONED_TYPED_KERNEL_CLASS_NAME(kCpuExecutionProvider, kOnnxDomain, 12, 15, int64_t,
                                                                          LessOrEqual)>,

    // opset 13
    BuildKernelCreateInfo<ONNX_OPERATOR_KERNEL_CLASS_NAME(kCpuExecutionProvider, kOnnxDomain, 13, Cast)>,
    BuildKernelCreateInfo<ONNX_OPERATOR_KERNEL_CLASS_NAME(kCpuExecutionProvider, kOnnxDomain, 13, Clip)>,
    BuildKernelCreateInfo<ONNX_OPERATOR_TYPED_KERNEL_CLASS_NAME(kCpuExecutionProvider, kOnnxDomain, 13, float,
                                                                MatMul)>,
    BuildKernelCreateInfo<ONNX_OPERATOR_TYPED_KERNEL_CLASS_NAME(kCpuExecutionProvider, kOnnxDomain, 13, double,
                                                                MatMul)>,
    BuildKernelCreateInfo<ONNX_OPERATOR_TYPED_KERNEL_CLASS_NAME(kCpuExecutionProvider, kOnnxDomain, 13, int32_t,
                                                                MatMul)>,
    BuildKernelCreateInfo<ONNX_OPERATOR_TYPED_KERNEL_CLASS_NAME(kCpuExecutionProvider, kOnnxDomain, 13, int64_t,
                                                                MatMul)>,
    BuildKernelCreateInfo<ONNX_OPERATOR_KERNEL_CLASS_NAME(kCpuExecutionProvider, kOnnxDomain, 13, Min)>,
    BuildKernelCreateInfo<ONNX_OPERATOR_KERNEL_CLASS_NAME(kCpuExecutionProvider, kOnnxDomain, 13, Max)>,
    BuildKernelCreateInfo<ONNX_OPERATOR_TYPED_KERNEL_CLASS_NAME(kCpuExecutionProvider, kOnnxDomain, 13, float, Mean)>,
    BuildKernelCreateInfo<ONNX_OPERATOR_TYPED_KERNEL_CLASS_NAME(kCpuExecutionProvider, kOnnxDomain, 13, float, Gemm)>,
    BuildKernelCreateInfo<ONNX_OPERATOR_TYPED_KERNEL_CLASS_NAME(kCpuExecutionProvider, kOnnxDomain, 13, double, Gemm)>,
    BuildKernelCreateInfo<ONNX_OPERATOR_KERNEL_CLASS_NAME(kCpuExecutionProvider, kOnnxDomain, 13, Sign)>,
    BuildKernelCreateInfo<ONNX_OPERATOR_KERNEL_CLASS_NAME(kCpuExecutionProvider, kOnnxDomain, 13, Size)>,
    BuildKernelCreateInfo<ONNX_OPERATOR_TYPED_KERNEL_CLASS_NAME(kCpuExecutionProvider, kOnnxDomain, 13, float, Sum)>,
    BuildKernelCreateInfo<ONNX_OPERATOR_TYPED_KERNEL_CLASS_NAME(kCpuExecutionProvider, kOnnxDomain, 13, double, Sum)>,
    BuildKernelCreateInfo<ONNX_OPERATOR_TYPED_KERNEL_CLASS_NAME(kCpuExecutionProvider, kOnnxDomain, 13, float, Sigmoid)>,
    BuildKernelCreateInfo<ONNX_OPERATOR_TYPED_KERNEL_CLASS_NAME(kCpuExecutionProvider, kOnnxDomain, 13, double, Sigmoid)>,
    BuildKernelCreateInfo<ONNX_OPERATOR_TYPED_KERNEL_CLASS_NAME(kCpuExecutionProvider, kOnnxDomain, 13, uint8_t,
                                                                DequantizeLinear)>,
    BuildKernelCreateInfo<ONNX_OPERATOR_TYPED_KERNEL_CLASS_NAME(kCpuExecutionProvider, kOnnxDomain, 13, int8_t,
                                                                DequantizeLinear)>,
    BuildKernelCreateInfo<ONNX_OPERATOR_TYPED_KERNEL_CLASS_NAME(kCpuExecutionProvider, kOnnxDomain, 13, int32_t,
                                                                DequantizeLinear)>,
    BuildKernelCreateInfo<ONNX_OPERATOR_TYPED_KERNEL_CLASS_NAME(kCpuExecutionProvider, kOnnxDomain, 13, uint8_t,
                                                                QuantizeLinear)>,
    BuildKernelCreateInfo<ONNX_OPERATOR_TYPED_KERNEL_CLASS_NAME(kCpuExecutionProvider, kOnnxDomain, 13, int8_t,
                                                                QuantizeLinear)>,
    BuildKernelCreateInfo<ONNX_OPERATOR_KERNEL_CLASS_NAME(kCpuExecutionProvider, kOnnxDomain, 13, Flatten)>,
    BuildKernelCreateInfo<ONNX_OPERATOR_KERNEL_CLASS_NAME(kCpuExecutionProvider, kOnnxDomain, 13, LRN)>,
    BuildKernelCreateInfo<ONNX_OPERATOR_KERNEL_CLASS_NAME(kCpuExecutionProvider, kOnnxDomain, 13,
                                                          MeanVarianceNormalization)>,
    BuildKernelCreateInfo<ONNX_OPERATOR_TYPED_KERNEL_CLASS_NAME(kCpuExecutionProvider, kOnnxDomain, 13, float_float, Dropout)>,
    BuildKernelCreateInfo<ONNX_OPERATOR_TYPED_KERNEL_CLASS_NAME(kCpuExecutionProvider, kOnnxDomain, 13, float_double, Dropout)>,
    BuildKernelCreateInfo<ONNX_OPERATOR_TYPED_KERNEL_CLASS_NAME(kCpuExecutionProvider, kOnnxDomain, 13, double_float, Dropout)>,
    BuildKernelCreateInfo<ONNX_OPERATOR_TYPED_KERNEL_CLASS_NAME(kCpuExecutionProvider, kOnnxDomain, 13, double_double, Dropout)>,
    BuildKernelCreateInfo<ONNX_OPERATOR_TYPED_KERNEL_CLASS_NAME(kCpuExecutionProvider, kOnnxDomain, 13,
                                                                float, ArgMax)>,
    BuildKernelCreateInfo<ONNX_OPERATOR_TYPED_KERNEL_CLASS_NAME(kCpuExecutionProvider, kOnnxDomain, 13,
                                                                double, ArgMax)>,
    BuildKernelCreateInfo<ONNX_OPERATOR_TYPED_KERNEL_CLASS_NAME(kCpuExecutionProvider, kOnnxDomain, 13,
                                                                int8_t, ArgMax)>,
    BuildKernelCreateInfo<ONNX_OPERATOR_TYPED_KERNEL_CLASS_NAME(kCpuExecutionProvider, kOnnxDomain, 13,
                                                                uint8_t, ArgMax)>,
    BuildKernelCreateInfo<ONNX_OPERATOR_TYPED_KERNEL_CLASS_NAME(kCpuExecutionProvider, kOnnxDomain, 13,
                                                                int32_t, ArgMax)>,
    BuildKernelCreateInfo<ONNX_OPERATOR_TYPED_KERNEL_CLASS_NAME(kCpuExecutionProvider, kOnnxDomain, 13,
                                                                float, ArgMin)>,
    BuildKernelCreateInfo<ONNX_OPERATOR_TYPED_KERNEL_CLASS_NAME(kCpuExecutionProvider, kOnnxDomain, 13,
                                                                double, ArgMin)>,
    BuildKernelCreateInfo<ONNX_OPERATOR_TYPED_KERNEL_CLASS_NAME(kCpuExecutionProvider, kOnnxDomain, 13,
                                                                int32_t, ArgMin)>,
    BuildKernelCreateInfo<ONNX_OPERATOR_VERSIONED_KERNEL_CLASS_NAME(kCpuExecutionProvider, kOnnxDomain, 13, 13,
                                                                    Reshape)>,
    BuildKernelCreateInfo<ONNX_OPERATOR_VERSIONED_KERNEL_CLASS_NAME(kCpuExecutionProvider, kOnnxDomain, 13, 14, Shape)>,
    BuildKernelCreateInfo<ONNX_OPERATOR_KERNEL_CLASS_NAME(kCpuExecutionProvider, kOnnxDomain, 13, Concat)>,
    BuildKernelCreateInfo<ONNX_OPERATOR_TYPED_KERNEL_CLASS_NAME(kCpuExecutionProvider, kOnnxDomain, 13, bool,
                                                                Equal)>,
    BuildKernelCreateInfo<ONNX_OPERATOR_TYPED_KERNEL_CLASS_NAME(kCpuExecutionProvider, kOnnxDomain, 13, int32_t,
                                                                Equal)>,
    BuildKernelCreateInfo<ONNX_OPERATOR_TYPED_KERNEL_CLASS_NAME(kCpuExecutionProvider, kOnnxDomain, 13, int64_t,
                                                                Equal)>,
    BuildKernelCreateInfo<ONNX_OPERATOR_TYPED_KERNEL_CLASS_NAME(kCpuExecutionProvider, kOnnxDomain, 13, float,
                                                                Equal)>,
    BuildKernelCreateInfo<ONNX_OPERATOR_TYPED_KERNEL_CLASS_NAME(kCpuExecutionProvider, kOnnxDomain, 13, double,
                                                                Equal)>,
    BuildKernelCreateInfo<ONNX_OPERATOR_TYPED_KERNEL_CLASS_NAME(kCpuExecutionProvider, kOnnxDomain, 13, float,
                                                                Greater)>,
    BuildKernelCreateInfo<ONNX_OPERATOR_TYPED_KERNEL_CLASS_NAME(kCpuExecutionProvider, kOnnxDomain, 13, double,
                                                                Greater)>,
    BuildKernelCreateInfo<ONNX_OPERATOR_TYPED_KERNEL_CLASS_NAME(kCpuExecutionProvider, kOnnxDomain, 13, int32_t,
                                                                Greater)>,
    BuildKernelCreateInfo<ONNX_OPERATOR_TYPED_KERNEL_CLASS_NAME(kCpuExecutionProvider, kOnnxDomain, 13, int64_t,
                                                                Greater)>,
    BuildKernelCreateInfo<ONNX_OPERATOR_TYPED_KERNEL_CLASS_NAME(kCpuExecutionProvider, kOnnxDomain, 13, float,
                                                                Less)>,
    BuildKernelCreateInfo<ONNX_OPERATOR_TYPED_KERNEL_CLASS_NAME(kCpuExecutionProvider, kOnnxDomain, 13, double,
                                                                Less)>,
    BuildKernelCreateInfo<ONNX_OPERATOR_TYPED_KERNEL_CLASS_NAME(kCpuExecutionProvider, kOnnxDomain, 13, int32_t,
                                                                Less)>,
    BuildKernelCreateInfo<ONNX_OPERATOR_TYPED_KERNEL_CLASS_NAME(kCpuExecutionProvider, kOnnxDomain, 13, int64_t,
                                                                Less)>,
    BuildKernelCreateInfo<ONNX_OPERATOR_VERSIONED_TYPED_KERNEL_CLASS_NAME(kCpuExecutionProvider, kOnnxDomain, 13, 13, float, Add)>,
    BuildKernelCreateInfo<ONNX_OPERATOR_VERSIONED_TYPED_KERNEL_CLASS_NAME(kCpuExecutionProvider, kOnnxDomain, 13, 13, double, Add)>,
    BuildKernelCreateInfo<ONNX_OPERATOR_VERSIONED_TYPED_KERNEL_CLASS_NAME(kCpuExecutionProvider, kOnnxDomain, 13, 13,
                                                                          int32_t, Add)>,
    BuildKernelCreateInfo<ONNX_OPERATOR_VERSIONED_TYPED_KERNEL_CLASS_NAME(kCpuExecutionProvider, kOnnxDomain, 13, 13,
                                                                          int64_t, Add)>,
    BuildKernelCreateInfo<ONNX_OPERATOR_VERSIONED_TYPED_KERNEL_CLASS_NAME(kCpuExecutionProvider, kOnnxDomain, 13, 13,
                                                                          float, Sub)>,
    BuildKernelCreateInfo<ONNX_OPERATOR_VERSIONED_TYPED_KERNEL_CLASS_NAME(kCpuExecutionProvider, kOnnxDomain, 13, 13,
                                                                          double, Sub)>,
    BuildKernelCreateInfo<ONNX_OPERATOR_VERSIONED_TYPED_KERNEL_CLASS_NAME(kCpuExecutionProvider, kOnnxDomain, 13, 13,
                                                                          int32_t, Sub)>,
    BuildKernelCreateInfo<ONNX_OPERATOR_VERSIONED_TYPED_KERNEL_CLASS_NAME(kCpuExecutionProvider, kOnnxDomain, 13, 13,
                                                                          int64_t, Sub)>,
    BuildKernelCreateInfo<ONNX_OPERATOR_VERSIONED_TYPED_KERNEL_CLASS_NAME(kCpuExecutionProvider, kOnnxDomain, 13, 13,
                                                                          float, Mul)>,
    BuildKernelCreateInfo<ONNX_OPERATOR_VERSIONED_TYPED_KERNEL_CLASS_NAME(kCpuExecutionProvider, kOnnxDomain, 13, 13,
                                                                          double, Mul)>,
    BuildKernelCreateInfo<ONNX_OPERATOR_VERSIONED_TYPED_KERNEL_CLASS_NAME(kCpuExecutionProvider, kOnnxDomain, 13, 13,
                                                                          int32_t, Mul)>,
    BuildKernelCreateInfo<ONNX_OPERATOR_VERSIONED_TYPED_KERNEL_CLASS_NAME(kCpuExecutionProvider, kOnnxDomain, 13, 13,
                                                                          int64_t, Mul)>,
    BuildKernelCreateInfo<ONNX_OPERATOR_VERSIONED_TYPED_KERNEL_CLASS_NAME(kCpuExecutionProvider, kOnnxDomain, 13, 13,
                                                                          float, Div)>,
    BuildKernelCreateInfo<ONNX_OPERATOR_VERSIONED_TYPED_KERNEL_CLASS_NAME(kCpuExecutionProvider, kOnnxDomain, 13, 13,
                                                                          double, Div)>,
    BuildKernelCreateInfo<ONNX_OPERATOR_VERSIONED_TYPED_KERNEL_CLASS_NAME(kCpuExecutionProvider, kOnnxDomain, 13, 13,
                                                                          int32_t, Div)>,
    BuildKernelCreateInfo<ONNX_OPERATOR_VERSIONED_TYPED_KERNEL_CLASS_NAME(kCpuExecutionProvider, kOnnxDomain, 13, 13,
                                                                          int64_t, Div)>,
    BuildKernelCreateInfo<ONNX_OPERATOR_TYPED_KERNEL_CLASS_NAME(kCpuExecutionProvider, kOnnxDomain, 13, float, Neg)>,
    BuildKernelCreateInfo<ONNX_OPERATOR_TYPED_KERNEL_CLASS_NAME(kCpuExecutionProvider, kOnnxDomain, 13, double, Neg)>,
    BuildKernelCreateInfo<ONNX_OPERATOR_TYPED_KERNEL_CLASS_NAME(kCpuExecutionProvider, kOnnxDomain, 13, int8_t, Neg)>,
    BuildKernelCreateInfo<ONNX_OPERATOR_TYPED_KERNEL_CLASS_NAME(kCpuExecutionProvider, kOnnxDomain, 13, int32_t,
                                                                Neg)>,
    BuildKernelCreateInfo<ONNX_OPERATOR_TYPED_KERNEL_CLASS_NAME(kCpuExecutionProvider, kOnnxDomain, 13, int64_t,
                                                                Neg)>,
    BuildKernelCreateInfo<ONNX_OPERATOR_KERNEL_CLASS_NAME(kCpuExecutionProvider, kOnnxDomain, 13, Mod)>,
    BuildKernelCreateInfo<ONNX_OPERATOR_TYPED_KERNEL_CLASS_NAME(kCpuExecutionProvider, kOnnxDomain, 13, float, Abs)>,
    BuildKernelCreateInfo<ONNX_OPERATOR_TYPED_KERNEL_CLASS_NAME(kCpuExecutionProvider, kOnnxDomain, 13, double, Abs)>,
    BuildKernelCreateInfo<ONNX_OPERATOR_TYPED_KERNEL_CLASS_NAME(kCpuExecutionProvider, kOnnxDomain, 13, int8_t, Abs)>,
    BuildKernelCreateInfo<ONNX_OPERATOR_TYPED_KERNEL_CLASS_NAME(kCpuExecutionProvider, kOnnxDomain, 13, int16_t,
                                                                Abs)>,
    BuildKernelCreateInfo<ONNX_OPERATOR_TYPED_KERNEL_CLASS_NAME(kCpuExecutionProvider, kOnnxDomain, 13, int32_t,
                                                                Abs)>,
    BuildKernelCreateInfo<ONNX_OPERATOR_TYPED_KERNEL_CLASS_NAME(kCpuExecutionProvider, kOnnxDomain, 13, int64_t,
                                                                Abs)>,
    BuildKernelCreateInfo<ONNX_OPERATOR_TYPED_KERNEL_CLASS_NAME(kCpuExecutionProvider, kOnnxDomain, 13, uint8_t,
                                                                Abs)>,
    BuildKernelCreateInfo<ONNX_OPERATOR_TYPED_KERNEL_CLASS_NAME(kCpuExecutionProvider, kOnnxDomain, 13, uint16_t,
                                                                Abs)>,
    BuildKernelCreateInfo<ONNX_OPERATOR_TYPED_KERNEL_CLASS_NAME(kCpuExecutionProvider, kOnnxDomain, 13, uint32_t,
                                                                Abs)>,
    BuildKernelCreateInfo<ONNX_OPERATOR_TYPED_KERNEL_CLASS_NAME(kCpuExecutionProvider, kOnnxDomain, 13, uint64_t,
                                                                Abs)>,
    BuildKernelCreateInfo<ONNX_OPERATOR_TYPED_KERNEL_CLASS_NAME(kCpuExecutionProvider, kOnnxDomain, 13, float,
                                                                Reciprocal)>,
    BuildKernelCreateInfo<ONNX_OPERATOR_TYPED_KERNEL_CLASS_NAME(kCpuExecutionProvider, kOnnxDomain, 13, double,
                                                                Reciprocal)>,
    BuildKernelCreateInfo<ONNX_OPERATOR_TYPED_KERNEL_CLASS_NAME(kCpuExecutionProvider, kOnnxDomain, 13, float,
                                                                Floor)>,
    BuildKernelCreateInfo<ONNX_OPERATOR_TYPED_KERNEL_CLASS_NAME(kCpuExecutionProvider, kOnnxDomain, 13, double,
                                                                Floor)>,
    BuildKernelCreateInfo<ONNX_OPERATOR_TYPED_KERNEL_CLASS_NAME(kCpuExecutionProvider, kOnnxDomain, 13, float,
                                                                Ceil)>,
    BuildKernelCreateInfo<ONNX_OPERATOR_TYPED_KERNEL_CLASS_NAME(kCpuExecutionProvider, kOnnxDomain, 13, double,
                                                                Ceil)>,
    BuildKernelCreateInfo<ONNX_OPERATOR_TYPED_KERNEL_CLASS_NAME(kCpuExecutionProvider, kOnnxDomain, 13, float, Sqrt)>,
    BuildKernelCreateInfo<ONNX_OPERATOR_TYPED_KERNEL_CLASS_NAME(kCpuExecutionProvider, kOnnxDomain, 13, double, Sqrt)>,
    BuildKernelCreateInfo<ONNX_OPERATOR_VERSIONED_TYPED_KERNEL_CLASS_NAME(kCpuExecutionProvider, kOnnxDomain, 13, 13,
                                                                          float, Relu)>,
    BuildKernelCreateInfo<ONNX_OPERATOR_VERSIONED_TYPED_KERNEL_CLASS_NAME(kCpuExecutionProvider, kOnnxDomain, 13, 13,
                                                                          double, Relu)>,
    BuildKernelCreateInfo<ONNX_OPERATOR_TYPED_KERNEL_CLASS_NAME(kCpuExecutionProvider, kOnnxDomain, 13, float, Tanh)>,
    BuildKernelCreateInfo<ONNX_OPERATOR_TYPED_KERNEL_CLASS_NAME(kCpuExecutionProvider, kOnnxDomain, 13, double, Tanh)>,
    BuildKernelCreateInfo<ONNX_OPERATOR_TYPED_KERNEL_CLASS_NAME(kCpuExecutionProvider, kOnnxDomain, 13, float, Exp)>,
    BuildKernelCreateInfo<ONNX_OPERATOR_TYPED_KERNEL_CLASS_NAME(kCpuExecutionProvider, kOnnxDomain, 13, double, Exp)>,
    BuildKernelCreateInfo<ONNX_OPERATOR_TYPED_KERNEL_CLASS_NAME(kCpuExecutionProvider, kOnnxDomain, 13, float, Log)>,
    BuildKernelCreateInfo<ONNX_OPERATOR_TYPED_KERNEL_CLASS_NAME(kCpuExecutionProvider, kOnnxDomain, 13, double, Log)>,
    BuildKernelCreateInfo<ONNX_OPERATOR_VERSIONED_KERNEL_CLASS_NAME(kCpuExecutionProvider, kOnnxDomain, 13, 14, Pow)>,
    BuildKernelCreateInfo<ONNX_OPERATOR_KERNEL_CLASS_NAME(kCpuExecutionProvider, kOnnxDomain, 13, Slice)>,
    BuildKernelCreateInfo<ONNX_OPERATOR_VERSIONED_KERNEL_CLASS_NAME(kCpuExecutionProvider, kOnnxDomain, 13, 17, Split)>,
    BuildKernelCreateInfo<ONNX_OPERATOR_KERNEL_CLASS_NAME(kCpuExecutionProvider, kOnnxDomain, 13, Unsqueeze)>,
    BuildKernelCreateInfo<ONNX_OPERATOR_KERNEL_CLASS_NAME(kCpuExecutionProvider, kOnnxDomain, 13, Squeeze)>,
    BuildKernelCreateInfo<ONNX_OPERATOR_KERNEL_CLASS_NAME(kCpuExecutionProvider, kOnnxDomain, 13, Transpose)>,
    BuildKernelCreateInfo<ONNX_OPERATOR_KERNEL_CLASS_NAME(kCpuExecutionProvider, kOnnxDomain, 13, Tile)>,
    BuildKernelCreateInfo<ONNX_OPERATOR_KERNEL_CLASS_NAME(kCpuExecutionProvider, kOnnxDomain, 13, Gather)>,
    BuildKernelCreateInfo<ONNX_OPERATOR_KERNEL_CLASS_NAME(kCpuExecutionProvider, kOnnxDomain, 13, GatherElements)>,
    BuildKernelCreateInfo<ONNX_OPERATOR_KERNEL_CLASS_NAME(kCpuExecutionProvider, kOnnxDomain, 13, DepthToSpace)>,
    BuildKernelCreateInfo<ONNX_OPERATOR_KERNEL_CLASS_NAME(kCpuExecutionProvider, kOnnxDomain, 13, SpaceToDepth)>,
    BuildKernelCreateInfo<ONNX_OPERATOR_VERSIONED_KERNEL_CLASS_NAME(kCpuExecutionProvider, kOnnxDomain, 13, 15, ScatterElements)>,
    BuildKernelCreateInfo<ONNX_OPERATOR_VERSIONED_KERNEL_CLASS_NAME(kCpuExecutionProvider, kOnnxDomain, 13, 15, ScatterND)>,
    BuildKernelCreateInfo<ONNX_OPERATOR_VERSIONED_KERNEL_CLASS_NAME(kCpuExecutionProvider, kOnnxDomain, 13, 13, Identity)>,
    BuildKernelCreateInfo<ONNX_OPERATOR_TYPED_KERNEL_CLASS_NAME(kCpuExecutionProvider, kOnnxDomain, 13, float,
                                                                IsNaN)>,
    BuildKernelCreateInfo<ONNX_OPERATOR_TYPED_KERNEL_CLASS_NAME(kCpuExecutionProvider, kOnnxDomain, 13, double,
                                                                IsNaN)>,
    BuildKernelCreateInfo<ONNX_OPERATOR_TYPED_KERNEL_CLASS_NAME(kCpuExecutionProvider, kOnnxDomain, 13, MLFloat16,
                                                                IsNaN)>,
    BuildKernelCreateInfo<ONNX_OPERATOR_TYPED_KERNEL_CLASS_NAME(kCpuExecutionProvider, kOnnxDomain, 13, bool,
                                                                NonZero)>,
    BuildKernelCreateInfo<ONNX_OPERATOR_TYPED_KERNEL_CLASS_NAME(kCpuExecutionProvider, kOnnxDomain, 13, float,
                                                                NonZero)>,
    BuildKernelCreateInfo<ONNX_OPERATOR_TYPED_KERNEL_CLASS_NAME(kCpuExecutionProvider, kOnnxDomain, 13, int32_t,
                                                                NonZero)>,
    BuildKernelCreateInfo<ONNX_OPERATOR_TYPED_KERNEL_CLASS_NAME(kCpuExecutionProvider, kOnnxDomain, 13, int64_t,
                                                                NonZero)>,
    BuildKernelCreateInfo<ONNX_OPERATOR_TYPED_KERNEL_CLASS_NAME(kCpuExecutionProvider, kOnnxDomain, 13, uint8_t,
                                                                NonZero)>,
    BuildKernelCreateInfo<ONNX_OPERATOR_KERNEL_CLASS_NAME(kCpuExecutionProvider, kOnnxDomain, 13, GatherND)>,
    BuildKernelCreateInfo<ONNX_OPERATOR_KERNEL_CLASS_NAME(kCpuExecutionProvider, kOnnxDomain, 13, Pad)>,
    BuildKernelCreateInfo<ONNX_OPERATOR_VERSIONED_TYPED_KERNEL_CLASS_NAME(kCpuExecutionProvider, kOnnxDomain, 13, 17, float,
                                                                ReduceL1)>,
    BuildKernelCreateInfo<ONNX_OPERATOR_VERSIONED_TYPED_KERNEL_CLASS_NAME(kCpuExecutionProvider, kOnnxDomain, 13, 17, int32_t,
                                                                ReduceL1)>,
    BuildKernelCreateInfo<ONNX_OPERATOR_VERSIONED_TYPED_KERNEL_CLASS_NAME(kCpuExecutionProvider, kOnnxDomain, 13, 17, float,
                                                                ReduceL2)>,
    BuildKernelCreateInfo<ONNX_OPERATOR_VERSIONED_TYPED_KERNEL_CLASS_NAME(kCpuExecutionProvider, kOnnxDomain, 13, 17, int32_t,
                                                                ReduceL2)>,
    BuildKernelCreateInfo<ONNX_OPERATOR_VERSIONED_TYPED_KERNEL_CLASS_NAME(kCpuExecutionProvider, kOnnxDomain, 13, 17, float,
                                                                ReduceLogSum)>,
    BuildKernelCreateInfo<ONNX_OPERATOR_VERSIONED_TYPED_KERNEL_CLASS_NAME(kCpuExecutionProvider, kOnnxDomain, 13, 17, int32_t,
                                                                ReduceLogSum)>,
    BuildKernelCreateInfo<ONNX_OPERATOR_VERSIONED_TYPED_KERNEL_CLASS_NAME(kCpuExecutionProvider, kOnnxDomain, 13, 17, float,
                                                                ReduceLogSumExp)>,
    BuildKernelCreateInfo<ONNX_OPERATOR_VERSIONED_TYPED_KERNEL_CLASS_NAME(kCpuExecutionProvider, kOnnxDomain, 13, 17, double,
                                                                ReduceLogSumExp)>,
    BuildKernelCreateInfo<ONNX_OPERATOR_VERSIONED_TYPED_KERNEL_CLASS_NAME(kCpuExecutionProvider, kOnnxDomain, 13, 17, int32_t,
                                                                ReduceLogSumExp)>,
    BuildKernelCreateInfo<ONNX_OPERATOR_VERSIONED_TYPED_KERNEL_CLASS_NAME(kCpuExecutionProvider, kOnnxDomain, 13, 17, float,
                                                                ReduceMax)>,
    BuildKernelCreateInfo<ONNX_OPERATOR_VERSIONED_TYPED_KERNEL_CLASS_NAME(kCpuExecutionProvider, kOnnxDomain, 13, 17, double,
                                                                ReduceMax)>,
    BuildKernelCreateInfo<ONNX_OPERATOR_VERSIONED_TYPED_KERNEL_CLASS_NAME(kCpuExecutionProvider, kOnnxDomain, 13, 17, int32_t,
                                                                ReduceMax)>,
    BuildKernelCreateInfo<ONNX_OPERATOR_VERSIONED_TYPED_KERNEL_CLASS_NAME(kCpuExecutionProvider, kOnnxDomain, 13, 17, int64_t,
                                                                ReduceMax)>,
    BuildKernelCreateInfo<ONNX_OPERATOR_VERSIONED_TYPED_KERNEL_CLASS_NAME(kCpuExecutionProvider, kOnnxDomain, 13, 17, int8_t,
                                                                ReduceMax)>,
    BuildKernelCreateInfo<ONNX_OPERATOR_VERSIONED_TYPED_KERNEL_CLASS_NAME(kCpuExecutionProvider, kOnnxDomain, 13, 17, uint8_t,
                                                                ReduceMax)>,
    BuildKernelCreateInfo<ONNX_OPERATOR_VERSIONED_TYPED_KERNEL_CLASS_NAME(kCpuExecutionProvider, kOnnxDomain, 13, 17, float,
                                                                ReduceMean)>,
    BuildKernelCreateInfo<ONNX_OPERATOR_VERSIONED_TYPED_KERNEL_CLASS_NAME(kCpuExecutionProvider, kOnnxDomain, 13, 17, double,
                                                                ReduceMean)>,
    BuildKernelCreateInfo<ONNX_OPERATOR_VERSIONED_TYPED_KERNEL_CLASS_NAME(kCpuExecutionProvider, kOnnxDomain, 13, 17, int32_t,
                                                                ReduceMean)>,
    BuildKernelCreateInfo<ONNX_OPERATOR_VERSIONED_TYPED_KERNEL_CLASS_NAME(kCpuExecutionProvider, kOnnxDomain, 13, 17, float,
                                                                ReduceMin)>,
    BuildKernelCreateInfo<ONNX_OPERATOR_VERSIONED_TYPED_KERNEL_CLASS_NAME(kCpuExecutionProvider, kOnnxDomain, 13, 17, double,
                                                                ReduceMin)>,
    BuildKernelCreateInfo<ONNX_OPERATOR_VERSIONED_TYPED_KERNEL_CLASS_NAME(kCpuExecutionProvider, kOnnxDomain, 13, 17, int32_t,
                                                                ReduceMin)>,
    BuildKernelCreateInfo<ONNX_OPERATOR_VERSIONED_TYPED_KERNEL_CLASS_NAME(kCpuExecutionProvider, kOnnxDomain, 13, 17, int64_t,
                                                                ReduceMin)>,
    BuildKernelCreateInfo<ONNX_OPERATOR_VERSIONED_TYPED_KERNEL_CLASS_NAME(kCpuExecutionProvider, kOnnxDomain, 13, 17, int8_t,
                                                                ReduceMin)>,
    BuildKernelCreateInfo<ONNX_OPERATOR_VERSIONED_TYPED_KERNEL_CLASS_NAME(kCpuExecutionProvider, kOnnxDomain, 13, 17, uint8_t,
                                                                ReduceMin)>,
    BuildKernelCreateInfo<ONNX_OPERATOR_VERSIONED_TYPED_KERNEL_CLASS_NAME(kCpuExecutionProvider, kOnnxDomain, 13, 17, float,
                                                                ReduceProd)>,
    BuildKernelCreateInfo<ONNX_OPERATOR_VERSIONED_TYPED_KERNEL_CLASS_NAME(kCpuExecutionProvider, kOnnxDomain, 13, 17, int32_t,
                                                                ReduceProd)>,
    BuildKernelCreateInfo<ONNX_OPERATOR_VERSIONED_TYPED_KERNEL_CLASS_NAME(kCpuExecutionProvider, kOnnxDomain, 13, 17, int64_t,
                                                                ReduceProd)>,
    BuildKernelCreateInfo<ONNX_OPERATOR_VERSIONED_TYPED_KERNEL_CLASS_NAME(kCpuExecutionProvider, kOnnxDomain, 13, 17, float,
                                                                ReduceSumSquare)>,
    BuildKernelCreateInfo<ONNX_OPERATOR_VERSIONED_TYPED_KERNEL_CLASS_NAME(kCpuExecutionProvider, kOnnxDomain, 13, 17, int32_t,
                                                                ReduceSumSquare)>,
    BuildKernelCreateInfo<ONNX_OPERATOR_VERSIONED_TYPED_KERNEL_CLASS_NAME(kCpuExecutionProvider, kOnnxDomain, 13, 17, double,
                                                                ReduceSumSquare)>,
    BuildKernelCreateInfo<ONNX_OPERATOR_TYPED_KERNEL_CLASS_NAME(kCpuExecutionProvider, kOnnxDomain, 13, float,
                                                                ReduceSum)>,
    BuildKernelCreateInfo<ONNX_OPERATOR_TYPED_KERNEL_CLASS_NAME(kCpuExecutionProvider, kOnnxDomain, 13, int32_t,
                                                                ReduceSum)>,
    BuildKernelCreateInfo<ONNX_OPERATOR_TYPED_KERNEL_CLASS_NAME(kCpuExecutionProvider, kOnnxDomain, 13, double,
                                                                ReduceSum)>,
    BuildKernelCreateInfo<ONNX_OPERATOR_TYPED_KERNEL_CLASS_NAME(kCpuExecutionProvider, kOnnxDomain, 13, int64_t,
                                                                ReduceSum)>,
    BuildKernelCreateInfo<ONNX_OPERATOR_VERSIONED_TYPED_KERNEL_CLASS_NAME(kCpuExecutionProvider, kOnnxDomain, 13, 17,
                                                                float, Resize)>,
    BuildKernelCreateInfo<ONNX_OPERATOR_VERSIONED_TYPED_KERNEL_CLASS_NAME(kCpuExecutionProvider, kOnnxDomain, 13, 17,
                                                                int32_t, Resize)>,
    BuildKernelCreateInfo<ONNX_OPERATOR_VERSIONED_TYPED_KERNEL_CLASS_NAME(kCpuExecutionProvider, kOnnxDomain, 13, 17,
                                                                int8_t, Resize)>,
    BuildKernelCreateInfo<ONNX_OPERATOR_VERSIONED_TYPED_KERNEL_CLASS_NAME(kCpuExecutionProvider, kOnnxDomain, 13, 17,
                                                                uint8_t, Resize)>,
    BuildKernelCreateInfo<ONNX_OPERATOR_VERSIONED_KERNEL_CLASS_NAME(kCpuExecutionProvider, kOnnxDomain, 13, 15, Loop)>,
    BuildKernelCreateInfo<ONNX_OPERATOR_VERSIONED_KERNEL_CLASS_NAME(kCpuExecutionProvider, kOnnxDomain, 13, 15, If)>,
    BuildKernelCreateInfo<ONNX_OPERATOR_KERNEL_CLASS_NAME(kCpuExecutionProvider, kOnnxDomain, 13, Hardmax)>,
    BuildKernelCreateInfo<ONNX_OPERATOR_TYPED_KERNEL_CLASS_NAME(kCpuExecutionProvider, kOnnxDomain, 13, float,
                                                                LogSoftmax)>,
    BuildKernelCreateInfo<ONNX_OPERATOR_TYPED_KERNEL_CLASS_NAME(kCpuExecutionProvider, kOnnxDomain, 13, double,
                                                                LogSoftmax)>,
    BuildKernelCreateInfo<ONNX_OPERATOR_TYPED_KERNEL_CLASS_NAME(kCpuExecutionProvider, kOnnxDomain, 13, double,
                                                                Softmax)>,
    BuildKernelCreateInfo<ONNX_OPERATOR_TYPED_KERNEL_CLASS_NAME(kCpuExecutionProvider, kOnnxDomain, 13, float,
                                                                Softmax)>,

    // OpSet 14
    BuildKernelCreateInfo<ONNX_OPERATOR_TYPED_KERNEL_CLASS_NAME(kCpuExecutionProvider, kOnnxDomain, 14, float,
                                                                CumSum)>,
    BuildKernelCreateInfo<ONNX_OPERATOR_TYPED_KERNEL_CLASS_NAME(kCpuExecutionProvider, kOnnxDomain, 14, double,
                                                                CumSum)>,
    BuildKernelCreateInfo<ONNX_OPERATOR_TYPED_KERNEL_CLASS_NAME(kCpuExecutionProvider, kOnnxDomain, 14, int32_t,
                                                                CumSum)>,
    BuildKernelCreateInfo<ONNX_OPERATOR_TYPED_KERNEL_CLASS_NAME(kCpuExecutionProvider, kOnnxDomain, 14, int64_t,
                                                                CumSum)>,
    BuildKernelCreateInfo<ONNX_OPERATOR_TYPED_KERNEL_CLASS_NAME(kCpuExecutionProvider, kOnnxDomain, 14, float,
                                                                Relu)>,
    BuildKernelCreateInfo<ONNX_OPERATOR_TYPED_KERNEL_CLASS_NAME(kCpuExecutionProvider, kOnnxDomain, 14, double,
                                                                Relu)>,
    BuildKernelCreateInfo<ONNX_OPERATOR_TYPED_KERNEL_CLASS_NAME(kCpuExecutionProvider, kOnnxDomain, 14, int8_t,
                                                                Relu)>,
    BuildKernelCreateInfo<ONNX_OPERATOR_TYPED_KERNEL_CLASS_NAME(kCpuExecutionProvider, kOnnxDomain, 14, int32_t,
                                                                Relu)>,
    BuildKernelCreateInfo<ONNX_OPERATOR_KERNEL_CLASS_NAME(kCpuExecutionProvider, kOnnxDomain, 14, Trilu)>,
    BuildKernelCreateInfo<ONNX_OPERATOR_TYPED_KERNEL_CLASS_NAME(kCpuExecutionProvider, kOnnxDomain, 14, float, Add)>,
    BuildKernelCreateInfo<ONNX_OPERATOR_TYPED_KERNEL_CLASS_NAME(kCpuExecutionProvider, kOnnxDomain, 14, double, Add)>,
    BuildKernelCreateInfo<ONNX_OPERATOR_TYPED_KERNEL_CLASS_NAME(kCpuExecutionProvider, kOnnxDomain, 14, int32_t,
                                                                Add)>,
    BuildKernelCreateInfo<ONNX_OPERATOR_TYPED_KERNEL_CLASS_NAME(kCpuExecutionProvider, kOnnxDomain, 14, int64_t,
                                                                Add)>,
    BuildKernelCreateInfo<ONNX_OPERATOR_TYPED_KERNEL_CLASS_NAME(kCpuExecutionProvider, kOnnxDomain, 14, float, Sub)>,
    BuildKernelCreateInfo<ONNX_OPERATOR_TYPED_KERNEL_CLASS_NAME(kCpuExecutionProvider, kOnnxDomain, 14, double, Sub)>,
    BuildKernelCreateInfo<ONNX_OPERATOR_TYPED_KERNEL_CLASS_NAME(kCpuExecutionProvider, kOnnxDomain, 14, int32_t,
                                                                Sub)>,
    BuildKernelCreateInfo<ONNX_OPERATOR_TYPED_KERNEL_CLASS_NAME(kCpuExecutionProvider, kOnnxDomain, 14, int64_t,
                                                                Sub)>,
    BuildKernelCreateInfo<ONNX_OPERATOR_TYPED_KERNEL_CLASS_NAME(kCpuExecutionProvider, kOnnxDomain, 14, float, Mul)>,
    BuildKernelCreateInfo<ONNX_OPERATOR_TYPED_KERNEL_CLASS_NAME(kCpuExecutionProvider, kOnnxDomain, 14, double, Mul)>,
    BuildKernelCreateInfo<ONNX_OPERATOR_TYPED_KERNEL_CLASS_NAME(kCpuExecutionProvider, kOnnxDomain, 14, int32_t,
                                                                Mul)>,
    BuildKernelCreateInfo<ONNX_OPERATOR_TYPED_KERNEL_CLASS_NAME(kCpuExecutionProvider, kOnnxDomain, 14, int64_t,
                                                                Mul)>,
    BuildKernelCreateInfo<ONNX_OPERATOR_TYPED_KERNEL_CLASS_NAME(kCpuExecutionProvider, kOnnxDomain, 14, float, Div)>,
    BuildKernelCreateInfo<ONNX_OPERATOR_TYPED_KERNEL_CLASS_NAME(kCpuExecutionProvider, kOnnxDomain, 14, double, Div)>,
    BuildKernelCreateInfo<ONNX_OPERATOR_TYPED_KERNEL_CLASS_NAME(kCpuExecutionProvider, kOnnxDomain, 14, int32_t,
                                                                Div)>,
    BuildKernelCreateInfo<ONNX_OPERATOR_TYPED_KERNEL_CLASS_NAME(kCpuExecutionProvider, kOnnxDomain, 14, int64_t,
                                                                Div)>,
    BuildKernelCreateInfo<ONNX_OPERATOR_KERNEL_CLASS_NAME(kCpuExecutionProvider, kOnnxDomain, 14, Reshape)>,
    BuildKernelCreateInfo<ONNX_OPERATOR_VERSIONED_KERNEL_CLASS_NAME(kCpuExecutionProvider, kOnnxDomain, 14, 15, Identity)>,
    BuildKernelCreateInfo<ONNX_OPERATOR_VERSIONED_TYPED_KERNEL_CLASS_NAME(kCpuExecutionProvider, kOnnxDomain, 14, 14, float,
                                                                          BatchNormalization)>,
    BuildKernelCreateInfo<ONNX_OPERATOR_VERSIONED_TYPED_KERNEL_CLASS_NAME(kCpuExecutionProvider, kOnnxDomain, 14, 14, double,
                                                                          BatchNormalization)>,
    BuildKernelCreateInfo<ONNX_OPERATOR_KERNEL_CLASS_NAME(kCpuExecutionProvider, kOnnxDomain, 14, GRU)>,
    BuildKernelCreateInfo<ONNX_OPERATOR_KERNEL_CLASS_NAME(kCpuExecutionProvider, kOnnxDomain, 14, LSTM)>,
    BuildKernelCreateInfo<ONNX_OPERATOR_KERNEL_CLASS_NAME(kCpuExecutionProvider, kOnnxDomain, 14, RNN)>,

    // Opset 15
    BuildKernelCreateInfo<ONNX_OPERATOR_KERNEL_CLASS_NAME(kCpuExecutionProvider, kOnnxDomain, 15, Pow)>,
    BuildKernelCreateInfo<ONNX_OPERATOR_TYPED_KERNEL_CLASS_NAME(kCpuExecutionProvider, kOnnxDomain, 15, float,
                                                                BatchNormalization)>,
    BuildKernelCreateInfo<ONNX_OPERATOR_TYPED_KERNEL_CLASS_NAME(kCpuExecutionProvider, kOnnxDomain, 15, double,
                                                                BatchNormalization)>,
    BuildKernelCreateInfo<ONNX_OPERATOR_KERNEL_CLASS_NAME(kCpuExecutionProvider, kOnnxDomain, 15, Shape)>,

#if !defined(DISABLE_OPTIONAL_TYPE)
    BuildKernelCreateInfo<ONNX_OPERATOR_VERSIONED_KERNEL_CLASS_NAME(kCpuExecutionProvider, kOnnxDomain, 15, 17, OptionalHasElement)>,
    BuildKernelCreateInfo<ONNX_OPERATOR_VERSIONED_KERNEL_CLASS_NAME(kCpuExecutionProvider, kOnnxDomain, 15, 17, OptionalGetElement)>,
    BuildKernelCreateInfo<ONNX_OPERATOR_KERNEL_CLASS_NAME(kCpuExecutionProvider, kOnnxDomain, 15, Optional)>,
#endif

    // Opset 16
    BuildKernelCreateInfo<ONNX_OPERATOR_KERNEL_CLASS_NAME(kCpuExecutionProvider, kOnnxDomain, 16, Identity)>,
    BuildKernelCreateInfo<ONNX_OPERATOR_KERNEL_CLASS_NAME(kCpuExecutionProvider, kOnnxDomain, 16, If)>,
    BuildKernelCreateInfo<ONNX_OPERATOR_KERNEL_CLASS_NAME(kCpuExecutionProvider, kOnnxDomain, 16, Loop)>,
    BuildKernelCreateInfo<ONNX_OPERATOR_TYPED_KERNEL_CLASS_NAME(kCpuExecutionProvider, kOnnxDomain, 16, float,
                                                                RoiAlign)>,
    BuildKernelCreateInfo<ONNX_OPERATOR_TYPED_KERNEL_CLASS_NAME(kCpuExecutionProvider, kOnnxDomain, 16, double,
                                                                RoiAlign)>,
    BuildKernelCreateInfo<ONNX_OPERATOR_TYPED_KERNEL_CLASS_NAME(kCpuExecutionProvider, kOnnxDomain, 16, float,
                                                                GridSample)>,
    BuildKernelCreateInfo<ONNX_OPERATOR_KERNEL_CLASS_NAME(kCpuExecutionProvider, kOnnxDomain, 16, ScatterElements)>,
    BuildKernelCreateInfo<ONNX_OPERATOR_KERNEL_CLASS_NAME(kCpuExecutionProvider, kOnnxDomain, 16, ScatterND)>,
    BuildKernelCreateInfo<ONNX_OPERATOR_TYPED_KERNEL_CLASS_NAME(kCpuExecutionProvider, kOnnxDomain, 16, string, Where)>,
    BuildKernelCreateInfo<ONNX_OPERATOR_TYPED_KERNEL_CLASS_NAME(kCpuExecutionProvider, kOnnxDomain, 16, float, Where)>,
    BuildKernelCreateInfo<ONNX_OPERATOR_TYPED_KERNEL_CLASS_NAME(kCpuExecutionProvider, kOnnxDomain, 16, double, Where)>,
    BuildKernelCreateInfo<ONNX_OPERATOR_TYPED_KERNEL_CLASS_NAME(kCpuExecutionProvider, kOnnxDomain, 16, int32_t, Where)>,
    BuildKernelCreateInfo<ONNX_OPERATOR_TYPED_KERNEL_CLASS_NAME(kCpuExecutionProvider, kOnnxDomain, 16, int64_t, Where)>,
    BuildKernelCreateInfo<ONNX_OPERATOR_TYPED_KERNEL_CLASS_NAME(kCpuExecutionProvider, kOnnxDomain, 16, uint8_t, Where)>,
    BuildKernelCreateInfo<ONNX_OPERATOR_KERNEL_CLASS_NAME(kCpuExecutionProvider, kOnnxDomain, 16, LeakyRelu)>,
    BuildKernelCreateInfo<ONNX_OPERATOR_KERNEL_CLASS_NAME(kCpuExecutionProvider, kOnnxDomain, 16, PRelu)>,
    BuildKernelCreateInfo<ONNX_OPERATOR_KERNEL_CLASS_NAME(kCpuExecutionProvider, kOnnxDomain, 16, Scan)>,
    BuildKernelCreateInfo<ONNX_OPERATOR_TYPED_KERNEL_CLASS_NAME(kCpuExecutionProvider, kOnnxDomain, 16, float,
                                                                GreaterOrEqual)>,
    BuildKernelCreateInfo<ONNX_OPERATOR_TYPED_KERNEL_CLASS_NAME(kCpuExecutionProvider, kOnnxDomain, 16, double,
                                                                GreaterOrEqual)>,
    BuildKernelCreateInfo<ONNX_OPERATOR_TYPED_KERNEL_CLASS_NAME(kCpuExecutionProvider, kOnnxDomain, 16, int32_t,
                                                                GreaterOrEqual)>,
    BuildKernelCreateInfo<ONNX_OPERATOR_TYPED_KERNEL_CLASS_NAME(kCpuExecutionProvider, kOnnxDomain, 16, int64_t,
                                                                GreaterOrEqual)>,
    BuildKernelCreateInfo<ONNX_OPERATOR_TYPED_KERNEL_CLASS_NAME(kCpuExecutionProvider, kOnnxDomain, 16, float,
                                                                LessOrEqual)>,
    BuildKernelCreateInfo<ONNX_OPERATOR_TYPED_KERNEL_CLASS_NAME(kCpuExecutionProvider, kOnnxDomain, 16, double,
                                                                LessOrEqual)>,
    BuildKernelCreateInfo<ONNX_OPERATOR_TYPED_KERNEL_CLASS_NAME(kCpuExecutionProvider, kOnnxDomain, 16, int32_t,
                                                                LessOrEqual)>,
    BuildKernelCreateInfo<ONNX_OPERATOR_TYPED_KERNEL_CLASS_NAME(kCpuExecutionProvider, kOnnxDomain, 16, int64_t,
                                                                LessOrEqual)>,

    // Opset 17
    BuildKernelCreateInfo<ONNX_OPERATOR_KERNEL_CLASS_NAME(kCpuExecutionProvider, kOnnxDomain, 17, BlackmanWindow)>,
    BuildKernelCreateInfo<ONNX_OPERATOR_KERNEL_CLASS_NAME(kCpuExecutionProvider, kOnnxDomain, 17, DFT)>,
    BuildKernelCreateInfo<ONNX_OPERATOR_KERNEL_CLASS_NAME(kCpuExecutionProvider, kOnnxDomain, 17, HammingWindow)>,
    BuildKernelCreateInfo<ONNX_OPERATOR_KERNEL_CLASS_NAME(kCpuExecutionProvider, kOnnxDomain, 17, HannWindow)>,
    BuildKernelCreateInfo<ONNX_OPERATOR_KERNEL_CLASS_NAME(kCpuExecutionProvider, kOnnxDomain, 17, MelWeightMatrix)>,
    BuildKernelCreateInfo<ONNX_OPERATOR_KERNEL_CLASS_NAME(kCpuExecutionProvider, kOnnxDomain, 17, STFT)>,
    BuildKernelCreateInfo<ONNX_OPERATOR_TYPED_KERNEL_CLASS_NAME(kCpuExecutionProvider, kOnnxDomain, 17, float,
                                                                LayerNormalization)>,
    BuildKernelCreateInfo<ONNX_OPERATOR_TYPED_KERNEL_CLASS_NAME(kCpuExecutionProvider, kOnnxDomain, 17, double,
                                                                LayerNormalization)>,
<<<<<<< HEAD
    BuildKernelCreateInfo<ONNX_OPERATOR_KERNEL_CLASS_NAME(kCpuExecutionProvider, kOnnxDomain, 18, Split)>,
  };
=======

    // Opset 18
    BuildKernelCreateInfo<ONNX_OPERATOR_TYPED_KERNEL_CLASS_NAME(kCpuExecutionProvider, kOnnxDomain, 18,
                                                                float, Resize)>,
    BuildKernelCreateInfo<ONNX_OPERATOR_TYPED_KERNEL_CLASS_NAME(kCpuExecutionProvider, kOnnxDomain, 18,
                                                                int32_t, Resize)>,
    BuildKernelCreateInfo<ONNX_OPERATOR_TYPED_KERNEL_CLASS_NAME(kCpuExecutionProvider, kOnnxDomain, 18,
                                                                int8_t, Resize)>,
    BuildKernelCreateInfo<ONNX_OPERATOR_TYPED_KERNEL_CLASS_NAME(kCpuExecutionProvider, kOnnxDomain, 18,
                                                                uint8_t, Resize)>,

    BuildKernelCreateInfo<ONNX_OPERATOR_TYPED_KERNEL_CLASS_NAME(kCpuExecutionProvider, kOnnxDomain, 18, float,
                                                                ReduceL1)>,
    BuildKernelCreateInfo<ONNX_OPERATOR_TYPED_KERNEL_CLASS_NAME(kCpuExecutionProvider, kOnnxDomain, 18, int32_t,
                                                                ReduceL1)>,
    BuildKernelCreateInfo<ONNX_OPERATOR_TYPED_KERNEL_CLASS_NAME(kCpuExecutionProvider, kOnnxDomain, 18, float,
                                                                ReduceL2)>,
    BuildKernelCreateInfo<ONNX_OPERATOR_TYPED_KERNEL_CLASS_NAME(kCpuExecutionProvider, kOnnxDomain, 18, int32_t,
                                                                ReduceL2)>,
    BuildKernelCreateInfo<ONNX_OPERATOR_TYPED_KERNEL_CLASS_NAME(kCpuExecutionProvider, kOnnxDomain, 18, float,
                                                                ReduceLogSum)>,
    BuildKernelCreateInfo<ONNX_OPERATOR_TYPED_KERNEL_CLASS_NAME(kCpuExecutionProvider, kOnnxDomain, 18, int32_t,
                                                                ReduceLogSum)>,
    BuildKernelCreateInfo<ONNX_OPERATOR_TYPED_KERNEL_CLASS_NAME(kCpuExecutionProvider, kOnnxDomain, 18, float,
                                                                ReduceLogSumExp)>,
    BuildKernelCreateInfo<ONNX_OPERATOR_TYPED_KERNEL_CLASS_NAME(kCpuExecutionProvider, kOnnxDomain, 18, double,
                                                                ReduceLogSumExp)>,
    BuildKernelCreateInfo<ONNX_OPERATOR_TYPED_KERNEL_CLASS_NAME(kCpuExecutionProvider, kOnnxDomain, 18, int32_t,
                                                                ReduceLogSumExp)>,
    BuildKernelCreateInfo<ONNX_OPERATOR_TYPED_KERNEL_CLASS_NAME(kCpuExecutionProvider, kOnnxDomain, 18, float,
                                                                ReduceMax)>,
    BuildKernelCreateInfo<ONNX_OPERATOR_TYPED_KERNEL_CLASS_NAME(kCpuExecutionProvider, kOnnxDomain, 18, double,
                                                                ReduceMax)>,
    BuildKernelCreateInfo<ONNX_OPERATOR_TYPED_KERNEL_CLASS_NAME(kCpuExecutionProvider, kOnnxDomain, 18, int32_t,
                                                                ReduceMax)>,
    BuildKernelCreateInfo<ONNX_OPERATOR_TYPED_KERNEL_CLASS_NAME(kCpuExecutionProvider, kOnnxDomain, 18, int64_t,
                                                                ReduceMax)>,
    BuildKernelCreateInfo<ONNX_OPERATOR_TYPED_KERNEL_CLASS_NAME(kCpuExecutionProvider, kOnnxDomain, 18, int8_t,
                                                                ReduceMax)>,
    BuildKernelCreateInfo<ONNX_OPERATOR_TYPED_KERNEL_CLASS_NAME(kCpuExecutionProvider, kOnnxDomain, 18, uint8_t,
                                                                ReduceMax)>,
    BuildKernelCreateInfo<ONNX_OPERATOR_TYPED_KERNEL_CLASS_NAME(kCpuExecutionProvider, kOnnxDomain, 18, float,
                                                                ReduceMean)>,
    BuildKernelCreateInfo<ONNX_OPERATOR_TYPED_KERNEL_CLASS_NAME(kCpuExecutionProvider, kOnnxDomain, 18, double,
                                                                ReduceMean)>,
    BuildKernelCreateInfo<ONNX_OPERATOR_TYPED_KERNEL_CLASS_NAME(kCpuExecutionProvider, kOnnxDomain, 18, int32_t,
                                                                ReduceMean)>,
    BuildKernelCreateInfo<ONNX_OPERATOR_TYPED_KERNEL_CLASS_NAME(kCpuExecutionProvider, kOnnxDomain, 18, float,
                                                                ReduceMin)>,
    BuildKernelCreateInfo<ONNX_OPERATOR_TYPED_KERNEL_CLASS_NAME(kCpuExecutionProvider, kOnnxDomain, 18, double,
                                                                ReduceMin)>,
    BuildKernelCreateInfo<ONNX_OPERATOR_TYPED_KERNEL_CLASS_NAME(kCpuExecutionProvider, kOnnxDomain, 18, int32_t,
                                                                ReduceMin)>,
    BuildKernelCreateInfo<ONNX_OPERATOR_TYPED_KERNEL_CLASS_NAME(kCpuExecutionProvider, kOnnxDomain, 18, int64_t,
                                                                ReduceMin)>,
    BuildKernelCreateInfo<ONNX_OPERATOR_TYPED_KERNEL_CLASS_NAME(kCpuExecutionProvider, kOnnxDomain, 18, int8_t,
                                                                ReduceMin)>,
    BuildKernelCreateInfo<ONNX_OPERATOR_TYPED_KERNEL_CLASS_NAME(kCpuExecutionProvider, kOnnxDomain, 18, uint8_t,
                                                                ReduceMin)>,
    BuildKernelCreateInfo<ONNX_OPERATOR_TYPED_KERNEL_CLASS_NAME(kCpuExecutionProvider, kOnnxDomain, 18, float,
                                                                ReduceProd)>,
    BuildKernelCreateInfo<ONNX_OPERATOR_TYPED_KERNEL_CLASS_NAME(kCpuExecutionProvider, kOnnxDomain, 18, int32_t,
                                                                ReduceProd)>,
    BuildKernelCreateInfo<ONNX_OPERATOR_TYPED_KERNEL_CLASS_NAME(kCpuExecutionProvider, kOnnxDomain, 18, int64_t,
                                                                ReduceProd)>,
    BuildKernelCreateInfo<ONNX_OPERATOR_TYPED_KERNEL_CLASS_NAME(kCpuExecutionProvider, kOnnxDomain, 18, float,
                                                                ReduceSumSquare)>,
    BuildKernelCreateInfo<ONNX_OPERATOR_TYPED_KERNEL_CLASS_NAME(kCpuExecutionProvider, kOnnxDomain, 18, int32_t,
                                                                ReduceSumSquare)>,
    BuildKernelCreateInfo<ONNX_OPERATOR_TYPED_KERNEL_CLASS_NAME(kCpuExecutionProvider, kOnnxDomain, 18, double,
                                                                ReduceSumSquare)>,
#if !defined(DISABLE_OPTIONAL_TYPE)
    BuildKernelCreateInfo<ONNX_OPERATOR_KERNEL_CLASS_NAME(kCpuExecutionProvider, kOnnxDomain, 18, OptionalHasElement)>,
    BuildKernelCreateInfo<ONNX_OPERATOR_KERNEL_CLASS_NAME(kCpuExecutionProvider, kOnnxDomain, 18, OptionalGetElement)>,
#endif 
};
>>>>>>> 906f578b

  for (auto& function_table_entry : function_table) {
    KernelCreateInfo info = function_table_entry();
    if (info.kernel_def != nullptr) {  // filter disabled entries where type is void
      ORT_RETURN_IF_ERROR(kernel_registry.Register(std::move(info)));
    }
  }

  return Status::OK();
}

// Forward declarations of ml op kernels
#ifndef DISABLE_ML_OPS
namespace ml {
class ONNX_OPERATOR_TYPED_KERNEL_CLASS_NAME(kCpuExecutionProvider, kMLDomain, 1, float, ArrayFeatureExtractor);
class ONNX_OPERATOR_TYPED_KERNEL_CLASS_NAME(kCpuExecutionProvider, kMLDomain, 1, double, ArrayFeatureExtractor);
class ONNX_OPERATOR_TYPED_KERNEL_CLASS_NAME(kCpuExecutionProvider, kMLDomain, 1, int32_t, ArrayFeatureExtractor);
class ONNX_OPERATOR_TYPED_KERNEL_CLASS_NAME(kCpuExecutionProvider, kMLDomain, 1, int64_t, ArrayFeatureExtractor);
class ONNX_OPERATOR_TYPED_KERNEL_CLASS_NAME(kCpuExecutionProvider, kMLDomain, 1, string, ArrayFeatureExtractor);
class ONNX_OPERATOR_KERNEL_CLASS_NAME(kCpuExecutionProvider, kMLDomain, 1, Binarizer);
class ONNX_OPERATOR_KERNEL_CLASS_NAME(kCpuExecutionProvider, kMLDomain, 1, CastMap);
class ONNX_OPERATOR_KERNEL_CLASS_NAME(kCpuExecutionProvider, kMLDomain, 1, CategoryMapper);
class ONNX_OPERATOR_TYPED_KERNEL_CLASS_NAME(kCpuExecutionProvider, kMLDomain, 1, string_int64_t, DictVectorizer);
class ONNX_OPERATOR_TYPED_KERNEL_CLASS_NAME(kCpuExecutionProvider, kMLDomain, 1, string_float, DictVectorizer);
class ONNX_OPERATOR_TYPED_KERNEL_CLASS_NAME(kCpuExecutionProvider, kMLDomain, 1, string_double, DictVectorizer);
class ONNX_OPERATOR_TYPED_KERNEL_CLASS_NAME(kCpuExecutionProvider, kMLDomain, 1, int64_t_string, DictVectorizer);
class ONNX_OPERATOR_TYPED_KERNEL_CLASS_NAME(kCpuExecutionProvider, kMLDomain, 1, int64_t_float, DictVectorizer);
class ONNX_OPERATOR_TYPED_KERNEL_CLASS_NAME(kCpuExecutionProvider, kMLDomain, 1, int64_t_double, DictVectorizer);
class ONNX_OPERATOR_KERNEL_CLASS_NAME(kCpuExecutionProvider, kMLDomain, 1, FeatureVectorizer);
class ONNX_OPERATOR_KERNEL_CLASS_NAME(kCpuExecutionProvider, kMLDomain, 1, Imputer);

class ONNX_OPERATOR_VERSIONED_KERNEL_CLASS_NAME(kCpuExecutionProvider, kMLDomain, 1, 1, LabelEncoder);
class ONNX_OPERATOR_KERNEL_CLASS_NAME(kCpuExecutionProvider, kMLDomain, 1, LinearClassifier);
class ONNX_OPERATOR_KERNEL_CLASS_NAME(kCpuExecutionProvider, kMLDomain, 1, LinearRegressor);
class ONNX_OPERATOR_KERNEL_CLASS_NAME(kCpuExecutionProvider, kMLDomain, 1, Normalizer);
class ONNX_OPERATOR_TYPED_KERNEL_CLASS_NAME(kCpuExecutionProvider, kMLDomain, 1, int64_t, OneHotEncoder);
class ONNX_OPERATOR_TYPED_KERNEL_CLASS_NAME(kCpuExecutionProvider, kMLDomain, 1, float, OneHotEncoder);
class ONNX_OPERATOR_TYPED_KERNEL_CLASS_NAME(kCpuExecutionProvider, kMLDomain, 1, double, OneHotEncoder);
class ONNX_OPERATOR_TYPED_KERNEL_CLASS_NAME(kCpuExecutionProvider, kMLDomain, 1, string, OneHotEncoder);
class ONNX_OPERATOR_TYPED_KERNEL_CLASS_NAME(kCpuExecutionProvider, kMLDomain, 1, float, Scaler);
class ONNX_OPERATOR_TYPED_KERNEL_CLASS_NAME(kCpuExecutionProvider, kMLDomain, 1, double, Scaler);
class ONNX_OPERATOR_TYPED_KERNEL_CLASS_NAME(kCpuExecutionProvider, kMLDomain, 1, int64_t, Scaler);
class ONNX_OPERATOR_TYPED_KERNEL_CLASS_NAME(kCpuExecutionProvider, kMLDomain, 1, int32_t, Scaler);
class ONNX_OPERATOR_KERNEL_CLASS_NAME(kCpuExecutionProvider, kMLDomain, 1, SVMClassifier);
class ONNX_OPERATOR_KERNEL_CLASS_NAME(kCpuExecutionProvider, kMLDomain, 1, SVMRegressor);
class ONNX_OPERATOR_VERSIONED_TYPED_KERNEL_CLASS_NAME(kCpuExecutionProvider, kMLDomain, 1, 2, float, TreeEnsembleClassifier);
class ONNX_OPERATOR_VERSIONED_TYPED_KERNEL_CLASS_NAME(kCpuExecutionProvider, kMLDomain, 1, 2, double, TreeEnsembleClassifier);
class ONNX_OPERATOR_VERSIONED_TYPED_KERNEL_CLASS_NAME(kCpuExecutionProvider, kMLDomain, 1, 2, int64_t, TreeEnsembleClassifier);
class ONNX_OPERATOR_VERSIONED_TYPED_KERNEL_CLASS_NAME(kCpuExecutionProvider, kMLDomain, 1, 2, int32_t, TreeEnsembleClassifier);
class ONNX_OPERATOR_VERSIONED_TYPED_KERNEL_CLASS_NAME(kCpuExecutionProvider, kMLDomain, 1, 2, float, TreeEnsembleRegressor);
class ONNX_OPERATOR_VERSIONED_TYPED_KERNEL_CLASS_NAME(kCpuExecutionProvider, kMLDomain, 1, 2, double, TreeEnsembleRegressor);
class ONNX_OPERATOR_KERNEL_CLASS_NAME(kCpuExecutionProvider, kMLDomain, 1, ZipMap);

class ONNX_OPERATOR_TYPED_KERNEL_CLASS_NAME(kCpuExecutionProvider, kMLDomain, 2, float_string, LabelEncoder);
class ONNX_OPERATOR_TYPED_KERNEL_CLASS_NAME(kCpuExecutionProvider, kMLDomain, 2, string_float, LabelEncoder);
class ONNX_OPERATOR_TYPED_KERNEL_CLASS_NAME(kCpuExecutionProvider, kMLDomain, 2, int64_float, LabelEncoder);
class ONNX_OPERATOR_TYPED_KERNEL_CLASS_NAME(kCpuExecutionProvider, kMLDomain, 2, float_int64, LabelEncoder);
class ONNX_OPERATOR_TYPED_KERNEL_CLASS_NAME(kCpuExecutionProvider, kMLDomain, 2, int64_string, LabelEncoder);
class ONNX_OPERATOR_TYPED_KERNEL_CLASS_NAME(kCpuExecutionProvider, kMLDomain, 2, string_int64, LabelEncoder);
class ONNX_OPERATOR_TYPED_KERNEL_CLASS_NAME(kCpuExecutionProvider, kMLDomain, 2, int64_int64, LabelEncoder);

class ONNX_OPERATOR_TYPED_KERNEL_CLASS_NAME(kCpuExecutionProvider, kMLDomain, 3, float, TreeEnsembleClassifier);
class ONNX_OPERATOR_TYPED_KERNEL_CLASS_NAME(kCpuExecutionProvider, kMLDomain, 3, double, TreeEnsembleClassifier);
class ONNX_OPERATOR_TYPED_KERNEL_CLASS_NAME(kCpuExecutionProvider, kMLDomain, 3, int64_t, TreeEnsembleClassifier);
class ONNX_OPERATOR_TYPED_KERNEL_CLASS_NAME(kCpuExecutionProvider, kMLDomain, 3, int32_t, TreeEnsembleClassifier);
class ONNX_OPERATOR_TYPED_KERNEL_CLASS_NAME(kCpuExecutionProvider, kMLDomain, 3, float, TreeEnsembleRegressor);
class ONNX_OPERATOR_TYPED_KERNEL_CLASS_NAME(kCpuExecutionProvider, kMLDomain, 3, double, TreeEnsembleRegressor);

template <>
KernelCreateInfo BuildKernelCreateInfo<void>() {
  KernelCreateInfo info;
  return info;
}

Status RegisterOnnxMLOperatorKernels(KernelRegistry& kernel_registry) {
  static const BuildKernelCreateInfoFn function_table[] = {
      BuildKernelCreateInfo<void>,  // default entry to avoid the list become empty after ops-reducing
      BuildKernelCreateInfo<ONNX_OPERATOR_TYPED_KERNEL_CLASS_NAME(kCpuExecutionProvider, kMLDomain, 1, float,
                                                                  ArrayFeatureExtractor)>,
      BuildKernelCreateInfo<ONNX_OPERATOR_TYPED_KERNEL_CLASS_NAME(kCpuExecutionProvider, kMLDomain, 1, double,
                                                                  ArrayFeatureExtractor)>,
      BuildKernelCreateInfo<ONNX_OPERATOR_TYPED_KERNEL_CLASS_NAME(kCpuExecutionProvider, kMLDomain, 1, int32_t,
                                                                  ArrayFeatureExtractor)>,
      BuildKernelCreateInfo<ONNX_OPERATOR_TYPED_KERNEL_CLASS_NAME(kCpuExecutionProvider, kMLDomain, 1, int64_t,
                                                                  ArrayFeatureExtractor)>,
      BuildKernelCreateInfo<ONNX_OPERATOR_TYPED_KERNEL_CLASS_NAME(kCpuExecutionProvider, kMLDomain, 1, string,
                                                                  ArrayFeatureExtractor)>,
      BuildKernelCreateInfo<ONNX_OPERATOR_KERNEL_CLASS_NAME(kCpuExecutionProvider, kMLDomain, 1, Binarizer)>,
      BuildKernelCreateInfo<ONNX_OPERATOR_KERNEL_CLASS_NAME(kCpuExecutionProvider, kMLDomain, 1, CastMap)>,
      BuildKernelCreateInfo<ONNX_OPERATOR_KERNEL_CLASS_NAME(kCpuExecutionProvider, kMLDomain, 1, CategoryMapper)>,
      BuildKernelCreateInfo<ONNX_OPERATOR_TYPED_KERNEL_CLASS_NAME(kCpuExecutionProvider, kMLDomain, 1, string_int64_t,
                                                                  DictVectorizer)>,
      BuildKernelCreateInfo<ONNX_OPERATOR_TYPED_KERNEL_CLASS_NAME(kCpuExecutionProvider, kMLDomain, 1, string_float,
                                                                  DictVectorizer)>,
      BuildKernelCreateInfo<ONNX_OPERATOR_TYPED_KERNEL_CLASS_NAME(kCpuExecutionProvider, kMLDomain, 1, string_double,
                                                                  DictVectorizer)>,
      BuildKernelCreateInfo<ONNX_OPERATOR_TYPED_KERNEL_CLASS_NAME(kCpuExecutionProvider, kMLDomain, 1, int64_t_string,
                                                                  DictVectorizer)>,
      BuildKernelCreateInfo<ONNX_OPERATOR_TYPED_KERNEL_CLASS_NAME(kCpuExecutionProvider, kMLDomain, 1, int64_t_float,
                                                                  DictVectorizer)>,
      BuildKernelCreateInfo<ONNX_OPERATOR_TYPED_KERNEL_CLASS_NAME(kCpuExecutionProvider, kMLDomain, 1, int64_t_double,
                                                                  DictVectorizer)>,
      BuildKernelCreateInfo<ONNX_OPERATOR_KERNEL_CLASS_NAME(kCpuExecutionProvider, kMLDomain, 1, FeatureVectorizer)>,
      BuildKernelCreateInfo<ONNX_OPERATOR_KERNEL_CLASS_NAME(kCpuExecutionProvider, kMLDomain, 1, Imputer)>,
      BuildKernelCreateInfo<ONNX_OPERATOR_VERSIONED_KERNEL_CLASS_NAME(kCpuExecutionProvider, kMLDomain, 1, 1,
                                                                      LabelEncoder)>,
      BuildKernelCreateInfo<ONNX_OPERATOR_KERNEL_CLASS_NAME(kCpuExecutionProvider, kMLDomain, 1, LinearClassifier)>,
      BuildKernelCreateInfo<ONNX_OPERATOR_KERNEL_CLASS_NAME(kCpuExecutionProvider, kMLDomain, 1, LinearRegressor)>,
      BuildKernelCreateInfo<ONNX_OPERATOR_KERNEL_CLASS_NAME(kCpuExecutionProvider, kMLDomain, 1, Normalizer)>,
      BuildKernelCreateInfo<ONNX_OPERATOR_TYPED_KERNEL_CLASS_NAME(kCpuExecutionProvider, kMLDomain, 1, int64_t,
                                                                  OneHotEncoder)>,
      BuildKernelCreateInfo<ONNX_OPERATOR_TYPED_KERNEL_CLASS_NAME(kCpuExecutionProvider, kMLDomain, 1, float,
                                                                  OneHotEncoder)>,
      BuildKernelCreateInfo<ONNX_OPERATOR_TYPED_KERNEL_CLASS_NAME(kCpuExecutionProvider, kMLDomain, 1, double,
                                                                  OneHotEncoder)>,
      BuildKernelCreateInfo<ONNX_OPERATOR_TYPED_KERNEL_CLASS_NAME(kCpuExecutionProvider, kMLDomain, 1, string,
                                                                  OneHotEncoder)>,
      BuildKernelCreateInfo<ONNX_OPERATOR_TYPED_KERNEL_CLASS_NAME(kCpuExecutionProvider, kMLDomain, 1, float, Scaler)>,
      BuildKernelCreateInfo<ONNX_OPERATOR_TYPED_KERNEL_CLASS_NAME(kCpuExecutionProvider, kMLDomain, 1, double,
                                                                  Scaler)>,
      BuildKernelCreateInfo<ONNX_OPERATOR_TYPED_KERNEL_CLASS_NAME(kCpuExecutionProvider, kMLDomain, 1, int64_t,
                                                                  Scaler)>,
      BuildKernelCreateInfo<ONNX_OPERATOR_TYPED_KERNEL_CLASS_NAME(kCpuExecutionProvider, kMLDomain, 1, int32_t,
                                                                  Scaler)>,
      BuildKernelCreateInfo<ONNX_OPERATOR_KERNEL_CLASS_NAME(kCpuExecutionProvider, kMLDomain, 1, SVMClassifier)>,
      BuildKernelCreateInfo<ONNX_OPERATOR_KERNEL_CLASS_NAME(kCpuExecutionProvider, kMLDomain, 1, SVMRegressor)>,
      BuildKernelCreateInfo<ONNX_OPERATOR_VERSIONED_TYPED_KERNEL_CLASS_NAME(kCpuExecutionProvider, kMLDomain, 1, 2, float,
                                                                            TreeEnsembleClassifier)>,
      BuildKernelCreateInfo<ONNX_OPERATOR_VERSIONED_TYPED_KERNEL_CLASS_NAME(kCpuExecutionProvider, kMLDomain, 1, 2, double,
                                                                            TreeEnsembleClassifier)>,
      BuildKernelCreateInfo<ONNX_OPERATOR_VERSIONED_TYPED_KERNEL_CLASS_NAME(kCpuExecutionProvider, kMLDomain, 1, 2, int64_t,
                                                                            TreeEnsembleClassifier)>,
      BuildKernelCreateInfo<ONNX_OPERATOR_VERSIONED_TYPED_KERNEL_CLASS_NAME(kCpuExecutionProvider, kMLDomain, 1, 2, int32_t,
                                                                            TreeEnsembleClassifier)>,
      BuildKernelCreateInfo<ONNX_OPERATOR_VERSIONED_TYPED_KERNEL_CLASS_NAME(kCpuExecutionProvider, kMLDomain, 1, 2, float,
                                                                            TreeEnsembleRegressor)>,
      BuildKernelCreateInfo<ONNX_OPERATOR_VERSIONED_TYPED_KERNEL_CLASS_NAME(kCpuExecutionProvider, kMLDomain, 1, 2, double,
                                                                            TreeEnsembleRegressor)>,
      BuildKernelCreateInfo<ONNX_OPERATOR_KERNEL_CLASS_NAME(kCpuExecutionProvider, kMLDomain, 1, ZipMap)>,

      BuildKernelCreateInfo<ONNX_OPERATOR_TYPED_KERNEL_CLASS_NAME(kCpuExecutionProvider, kMLDomain, 2, float_string,
                                                                  LabelEncoder)>,
      BuildKernelCreateInfo<ONNX_OPERATOR_TYPED_KERNEL_CLASS_NAME(kCpuExecutionProvider, kMLDomain, 2, string_float,
                                                                  LabelEncoder)>,
      BuildKernelCreateInfo<ONNX_OPERATOR_TYPED_KERNEL_CLASS_NAME(kCpuExecutionProvider, kMLDomain, 2, int64_float,
                                                                  LabelEncoder)>,
      BuildKernelCreateInfo<ONNX_OPERATOR_TYPED_KERNEL_CLASS_NAME(kCpuExecutionProvider, kMLDomain, 2, float_int64,
                                                                  LabelEncoder)>,
      BuildKernelCreateInfo<ONNX_OPERATOR_TYPED_KERNEL_CLASS_NAME(kCpuExecutionProvider, kMLDomain, 2, int64_string,
                                                                  LabelEncoder)>,
      BuildKernelCreateInfo<ONNX_OPERATOR_TYPED_KERNEL_CLASS_NAME(kCpuExecutionProvider, kMLDomain, 2, string_int64,
                                                                  LabelEncoder)>,
      BuildKernelCreateInfo<ONNX_OPERATOR_TYPED_KERNEL_CLASS_NAME(kCpuExecutionProvider, kMLDomain, 2, int64_int64,
                                                                  LabelEncoder)>,
      BuildKernelCreateInfo<ONNX_OPERATOR_TYPED_KERNEL_CLASS_NAME(kCpuExecutionProvider, kMLDomain, 3, float,
                                                                  TreeEnsembleClassifier)>,
      BuildKernelCreateInfo<ONNX_OPERATOR_TYPED_KERNEL_CLASS_NAME(kCpuExecutionProvider, kMLDomain, 3, double,
                                                                  TreeEnsembleClassifier)>,
      BuildKernelCreateInfo<ONNX_OPERATOR_TYPED_KERNEL_CLASS_NAME(kCpuExecutionProvider, kMLDomain, 3, int64_t,
                                                                  TreeEnsembleClassifier)>,
      BuildKernelCreateInfo<ONNX_OPERATOR_TYPED_KERNEL_CLASS_NAME(kCpuExecutionProvider, kMLDomain, 3, int32_t,
                                                                  TreeEnsembleClassifier)>,
      BuildKernelCreateInfo<ONNX_OPERATOR_TYPED_KERNEL_CLASS_NAME(kCpuExecutionProvider, kMLDomain, 3, float,
                                                                  TreeEnsembleRegressor)>,
      BuildKernelCreateInfo<ONNX_OPERATOR_TYPED_KERNEL_CLASS_NAME(kCpuExecutionProvider, kMLDomain, 3, double,
                                                                  TreeEnsembleRegressor)>,
  };

  for (auto& function_table_entry : function_table) {
    KernelCreateInfo info = function_table_entry();
    if (info.kernel_def != nullptr) {  // filter disabled entries where type is void
      ORT_RETURN_IF_ERROR(kernel_registry.Register(std::move(info)));
    }
  }

  return Status::OK();
}
}  // namespace ml
#endif

Status RegisterCPUKernels(KernelRegistry& kernel_registry) {
  ORT_RETURN_IF_ERROR(RegisterOnnxOperatorKernels(kernel_registry));
#ifndef DISABLE_ML_OPS
  ORT_RETURN_IF_ERROR(::onnxruntime::ml::RegisterOnnxMLOperatorKernels(kernel_registry));
#endif
#ifndef DISABLE_CONTRIB_OPS
  ORT_RETURN_IF_ERROR(::onnxruntime::contrib::RegisterCpuContribKernels(kernel_registry));
#endif
#if defined(ENABLE_TRAINING_OPS)
  ORT_RETURN_IF_ERROR(::onnxruntime::contrib::RegisterCpuTrainingKernels(kernel_registry));
#endif
  return Status::OK();
}

KernelRegistryAndStatus GetCpuKernelRegistry() {
  KernelRegistryAndStatus ret;
  ret.st = RegisterCPUKernels(*ret.kernel_registry);
  return ret;
}

std::shared_ptr<KernelRegistry> CPUExecutionProvider::GetKernelRegistry() const {
  static KernelRegistryAndStatus k = GetCpuKernelRegistry();
  // throw if the registry failed to initialize
  ORT_THROW_IF_ERROR(k.st);
  return k.kernel_registry;
}

std::unique_ptr<IDataTransfer> CPUExecutionProvider::GetDataTransfer() const {
  return std::make_unique<CPUDataTransfer>();
}

}  // namespace onnxruntime<|MERGE_RESOLUTION|>--- conflicted
+++ resolved
@@ -795,9 +795,6 @@
 class ONNX_OPERATOR_TYPED_KERNEL_CLASS_NAME(kCpuExecutionProvider, kOnnxDomain, 17, float, LayerNormalization);
 class ONNX_OPERATOR_TYPED_KERNEL_CLASS_NAME(kCpuExecutionProvider, kOnnxDomain, 17, double, LayerNormalization);
 
-<<<<<<< HEAD
-class ONNX_OPERATOR_KERNEL_CLASS_NAME(kCpuExecutionProvider, kOnnxDomain, 18, Split);
-=======
 // Opset 18
 class ONNX_OPERATOR_TYPED_KERNEL_CLASS_NAME(kCpuExecutionProvider, kOnnxDomain, 18, float, Resize);
 class ONNX_OPERATOR_TYPED_KERNEL_CLASS_NAME(kCpuExecutionProvider, kOnnxDomain, 18, int32_t, Resize);
@@ -833,13 +830,12 @@
 class ONNX_OPERATOR_TYPED_KERNEL_CLASS_NAME(kCpuExecutionProvider, kOnnxDomain, 18, float, ReduceSumSquare);
 class ONNX_OPERATOR_TYPED_KERNEL_CLASS_NAME(kCpuExecutionProvider, kOnnxDomain, 18, double, ReduceSumSquare);
 class ONNX_OPERATOR_TYPED_KERNEL_CLASS_NAME(kCpuExecutionProvider, kOnnxDomain, 18, int32_t, ReduceSumSquare);
-// Opset 18
+class ONNX_OPERATOR_KERNEL_CLASS_NAME(kCpuExecutionProvider, kOnnxDomain, 18, Split);
 #if !defined(DISABLE_OPTIONAL_TYPE)
 class ONNX_OPERATOR_KERNEL_CLASS_NAME(kCpuExecutionProvider, kOnnxDomain, 18, OptionalHasElement);
 class ONNX_OPERATOR_KERNEL_CLASS_NAME(kCpuExecutionProvider, kOnnxDomain, 18, OptionalGetElement);
 #endif
 
->>>>>>> 906f578b
 // !!PLEASE READ BELOW!! Following that, add new entries above this comment
 
 /*  *** IMPORTANT! ***
@@ -2061,10 +2057,6 @@
                                                                 LayerNormalization)>,
     BuildKernelCreateInfo<ONNX_OPERATOR_TYPED_KERNEL_CLASS_NAME(kCpuExecutionProvider, kOnnxDomain, 17, double,
                                                                 LayerNormalization)>,
-<<<<<<< HEAD
-    BuildKernelCreateInfo<ONNX_OPERATOR_KERNEL_CLASS_NAME(kCpuExecutionProvider, kOnnxDomain, 18, Split)>,
-  };
-=======
 
     // Opset 18
     BuildKernelCreateInfo<ONNX_OPERATOR_TYPED_KERNEL_CLASS_NAME(kCpuExecutionProvider, kOnnxDomain, 18,
@@ -2136,12 +2128,12 @@
                                                                 ReduceSumSquare)>,
     BuildKernelCreateInfo<ONNX_OPERATOR_TYPED_KERNEL_CLASS_NAME(kCpuExecutionProvider, kOnnxDomain, 18, double,
                                                                 ReduceSumSquare)>,
+    BuildKernelCreateInfo<ONNX_OPERATOR_KERNEL_CLASS_NAME(kCpuExecutionProvider, kOnnxDomain, 18, Split)>,                                                                
 #if !defined(DISABLE_OPTIONAL_TYPE)
     BuildKernelCreateInfo<ONNX_OPERATOR_KERNEL_CLASS_NAME(kCpuExecutionProvider, kOnnxDomain, 18, OptionalHasElement)>,
     BuildKernelCreateInfo<ONNX_OPERATOR_KERNEL_CLASS_NAME(kCpuExecutionProvider, kOnnxDomain, 18, OptionalGetElement)>,
 #endif 
 };
->>>>>>> 906f578b
 
   for (auto& function_table_entry : function_table) {
     KernelCreateInfo info = function_table_entry();
