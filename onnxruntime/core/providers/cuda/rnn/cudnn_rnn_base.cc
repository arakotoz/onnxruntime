--- conflicted
+++ resolved
@@ -34,12 +34,7 @@
 
   cudnnGetFilterNdDescriptor(filter_desc, 3, &dt, &tf, &numDims, matDims.data());
   int count = matDims[0] * matDims[1] * matDims[2];
-<<<<<<< HEAD
-
-  cudaMemcpyAsync(mem_offset, pos + offset, count * sizeof(T), cudaMemcpyDeviceToDevice);
-=======
   CUDA_CALL_THROW(cudaMemcpyAsync(mem_offset, pos + offset, count * sizeof(T), cudaMemcpyDeviceToDevice, Stream()));
->>>>>>> a9d0d332
   offset += count;
 }
 
@@ -155,29 +150,8 @@
   // LSTM W[num_directions_, 4*hidden_size_, input_size]
   // LSTM R[num_directions_, 4*hidden_size_, hidden_size_]
   // LSTM B[num_directions_, 8*hidden_size_]
-<<<<<<< HEAD
 
   // Prepare the weight data
-=======
-  size_t number = W_lin_layer_id_.size();
-  int64_t w_size = num_directions_ * (number * hidden_size_ * (input_size + hidden_size_ + 2));
-  TensorShapeVector dims_w({w_size, 1, 1});
-  ORT_RETURN_IF_ERROR(target_w_desc.Set(dims_w, CudnnTensor::GetDataType<CudaT>()));
-
-  TensorShapeVector fake_dims_x({1, input_size, 1});
-  CudnnTensor fake_x_desc;
-  ORT_RETURN_IF_ERROR(fake_x_desc.Set(fake_dims_x, CudnnTensor::GetDataType<CudaT>()));
-
-  // Prepare the weight data
-  reorganized_w_data = GetScratchBuffer<void>(w_size * sizeof(T));
-
-  // In many cases, this allocation is bigger than needed, leaving part of
-  // the buffer unintialized. non-zero garbage data leads to wrong result
-  // in call to cudnnRNNForwardInference()
-  // TODO! refine allocation size for each case.
-  cudaMemset(reorganized_w_data.get(), 0, w_size * sizeof(T));
-
->>>>>>> a9d0d332
   const T* W_data = W->template Data<T>();
   const T* R_data = R->template Data<T>();
   const T* B_data = B == nullptr ? nullptr : B->template Data<T>();
@@ -193,11 +167,19 @@
     std::vector<int64_t> dims_w({w_size, 1, 1});
     ORT_RETURN_IF_ERROR(target_w_desc.Set(dims_w, CudnnTensor::GetDataType<CudaT>()));
 
-    std::vector<int64_t> fake_dims_x({1, input_size, 1});
-    CudnnTensor fake_x_desc;
-    ORT_RETURN_IF_ERROR(fake_x_desc.Set(fake_dims_x, CudnnTensor::GetDataType<CudaT>()));
-
+  TensorShapeVector fake_dims_x({1, input_size, 1});
+  CudnnTensor fake_x_desc;
+  ORT_RETURN_IF_ERROR(fake_x_desc.Set(fake_dims_x, CudnnTensor::GetDataType<CudaT>()));
+
+    // Prepare the weight data
     reorganized_w_data = GetScratchBuffer<void>(w_size * sizeof(T));
+
+    // In many cases, this allocation is bigger than needed, leaving part of
+    // the buffer unintialized. non-zero garbage data leads to wrong result
+    // in call to cudnnRNNForwardInference()
+    // TODO! refine allocation size for each case.
+    cudaMemset(reorganized_w_data.get(), 0, w_size * sizeof(T));
+
     ORT_RETURN_IF_ERROR(SetCudnnRnnWeightBias(CudnnHandle(), rnn_desc, fake_x_desc, target_w_desc,
                                               reorganized_w_data.get(), W_data, R_data, B_data));
   }
@@ -571,13 +553,8 @@
     }
 
     if (Y != nullptr) {
-<<<<<<< HEAD
-      // User specified this optional output, so need to copy the reversed data to original place
-      cudaMemcpyAsync(y_data, y_reorganized_data.get(), output_size * sizeof(T), cudaMemcpyDeviceToDevice);
-=======
       // User specified this optional output, so need to copy the reversed data to orignial place
       CUDA_RETURN_IF_ERROR(cudaMemcpyAsync(y_data, y_reorganized_data.get(), output_size * sizeof(T), cudaMemcpyDeviceToDevice, Stream()));
->>>>>>> a9d0d332
     } else {
       y_data = y_reorganized_data.get();
     }
