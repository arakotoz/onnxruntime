--- conflicted
+++ resolved
@@ -130,15 +130,12 @@
   return g_host->IDataTransfer__CopyTensor(this, src, dst);
 }
 
-<<<<<<< HEAD
 Status IDataTransfer::CopyTensors(const std::vector<SrcDstPair>& src_dst_pairs) const {
   return g_host->IDataTransfer__CopyTensors(this, src_dst_pairs);
 }
 
 const Node& OpKernel::Node() const { return g_host->OpKernel__Node(this); }
 
-=======
->>>>>>> 6285ee23
 TensorShape::TensorShape(const int64_t* dimension_sizes, size_t dimension_count)
     : std::vector<int64_t>(dimension_count) {
   for (size_t i = 0; i < dimension_count; ++i) {
@@ -316,7 +313,10 @@
   return g_host->CopyOpKernelInfo(info);
 }
 
-<<<<<<< HEAD
+std::unique_ptr<OpKernelInfo> CopyOpKernelInfo(const OpKernelInfo& info) {
+  return g_host->CopyOpKernelInfo(info);
+}
+
 }  // namespace onnxruntime
 
 #include "core/providers/cpu/tensor/unsqueeze.h"
@@ -368,6 +368,4 @@
 
 Status GatherBase::PrepareForCompute(OpKernelContext* context, GatherBase::Prepare& p) const { return g_host->GatherBase__PrepareForCompute(this, context, reinterpret_cast<GatherBase__Prepare&>(p)); }
 
-=======
->>>>>>> 6285ee23
 }  // namespace onnxruntime