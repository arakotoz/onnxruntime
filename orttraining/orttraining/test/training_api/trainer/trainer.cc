// Copyright (c) Microsoft Corporation. All rights reserved.
// Licensed under the MIT License.

#include <onnxruntime_c_api.h>
#include <onnxruntime_training_c_api.h>

#include "cxxopts.hpp"
#include "core/common/path_string.h"
#include "../common/synthetic_data_loader.h"

#if defined(USE_CUDA) && defined(ENABLE_NVTX_PROFILE)
// This header is for profile using Nvidia's visual profiler.
#include "core/providers/cuda/nvtx_profile.h"
#include "core/providers/cuda/nvtx_profile_context.h"
#endif

using namespace onnxruntime;
using namespace std;

const OrtApi* g_ort_api = nullptr;
const OrtTrainingApi* g_ort_training_api = nullptr;

struct TestRunnerParameters {
  // Models configs.
  PathString model_training_graph_path;
  std::optional<PathString> model_evaluation_graph_path;
  PathString optimizer_training_graph_path;
  PathString checkpoint_to_load_path;
  std::string model_name;
  std::string synthetic_input_type;

  // Data configs.
  PathString train_data_dir;
  PathString test_data_dir;
  PathString output_dir;  // Output of training, e.g., trained model files.

  // Training configs.
  int64_t train_batch_size;
  int64_t num_train_epochs;
  int64_t eval_batch_size;
  int64_t eval_interval;
  int64_t checkpoint_interval;
  int64_t gradient_accumulation_steps = 1;
};

void EnforceCheck(bool run_ret, std::string err_msg) {
  if (!run_ret) {
    throw std::runtime_error("EnforceCheck failed: " + err_msg);
  }
}

#define ORT_RETURN_ON_ERROR(expr)                                \
  do {                                                           \
    OrtStatus* onnx_status = (expr);                             \
    if (onnx_status != NULL) {                                   \
      auto code = g_ort_api->GetErrorCode(onnx_status);          \
      const char* msg = g_ort_api->GetErrorMessage(onnx_status); \
      printf("Run failed with error code :%d\n", code);          \
      printf("Error message :%s\n", msg);                        \
      g_ort_api->ReleaseStatus(onnx_status);                     \
      return -1;                                                 \
    }                                                            \
  } while (0);

bool ParseArguments(int argc, char* argv[], TestRunnerParameters& params) {
  cxxopts::Options options("Training API Test", "Main Program to test training C++ APIs.");
  // clang-format off
  options
    .add_options()
      ("model_training_graph_path", "The path to the training model to load. ",
        cxxopts::value<std::string>()->default_value(""))
      ("model_evaluation_graph_path", "The path to the evaluation model to load. ",
        cxxopts::value<std::string>()->default_value(""))
      ("optimizer_training_graph_path", "The path to the optimizer graph to load. ",
        cxxopts::value<std::string>()->default_value(""))
      ("checkpoint_to_load_path", "The path to the checkpoint to load if provided.",
        cxxopts::value<std::string>()->default_value(""))
      ("model_name", "The name of the model.",
        cxxopts::value<std::string>()->default_value("model_test"))
      ("synthetic_input_type", "Input type can be 'dummy' for test model, 'S', 'U', 'R' which represent some internal"
      " models.",
        cxxopts::value<std::string>()->default_value("attention"))

      ("train_data_dir", "Input ONNX example files (can be a glob or comma separated).",
        cxxopts::value<std::string>()->default_value("bert_data/128/books_wiki_en_corpus/train"))
      ("test_data_dir", "Input ONNX example files (can be a glob or comma separated).",
        cxxopts::value<std::string>()->default_value("bert_data/128/books_wiki_en_corpus/test"))
      ("output_dir", "The output directory where the trained model files will be written.",
        cxxopts::value<std::string>()->default_value(""))

      ("train_batch_size", "Total batch size for training.", cxxopts::value<int>())
      ("eval_batch_size", "Total batch size for eval.", cxxopts::value<int>())
      ("num_train_epochs", "Total number of training epochs to perform.", cxxopts::value<int>()->default_value("100"))
      ("eval_interval", "Number of training steps before doing evaluation.", cxxopts::value<int>()->
      default_value("1000"))
      ("checkpoint_interval", "Number of training steps before saving checkpoint.", cxxopts::value<int>()->
      default_value("1000"))
      ("gradient_accumulation_steps", "The number of gradient accumulation steps before performing a "
      "backward/update pass.",
        cxxopts::value<int>()->default_value("1"));

  // clang-format on

  try {
    auto flags = options.parse(argc, argv);

    params.model_training_graph_path = ToPathString(flags["model_training_graph_path"].as<std::string>());
    std::string eval_path = flags["model_evaluation_graph_path"].as<std::string>();
    if (eval_path.empty()) {
      params.model_evaluation_graph_path = std::nullopt;
    } else {
      params.model_evaluation_graph_path = ToPathString(eval_path);
    }
    params.synthetic_input_type = flags["synthetic_input_type"].as<std::string>();

    params.optimizer_training_graph_path = ToPathString(flags["optimizer_training_graph_path"].as<std::string>());
    params.checkpoint_to_load_path = ToPathString(flags["checkpoint_to_load_path"].as<std::string>());
    params.model_name = flags["model_name"].as<std::string>();

    params.train_batch_size = flags["train_batch_size"].as<int>();
    if (flags.count("eval_batch_size")) {
      params.eval_batch_size = flags["eval_batch_size"].as<int>();
    } else {
      params.eval_batch_size = params.train_batch_size;
    }
    params.num_train_epochs = flags["num_train_epochs"].as<int>();
    params.eval_interval = flags["eval_interval"].as<int>();
    params.checkpoint_interval = flags["checkpoint_interval"].as<int>();

    params.gradient_accumulation_steps = flags["gradient_accumulation_steps"].as<int>();
    EnforceCheck(params.gradient_accumulation_steps >= 1,
                 "Invalid gradient_accumulation_steps parameter: should be >= 1");

    params.train_data_dir = ToPathString(flags["train_data_dir"].as<std::string>());
    params.test_data_dir = ToPathString(flags["test_data_dir"].as<std::string>());
    params.output_dir = ToPathString(flags["output_dir"].as<std::string>());
    if (params.output_dir.empty()) {
      printf("No output directory specified. Trained model files will not be saved.\n");
    }
  } catch (const std::exception& e) {
    const std::string msg = "Failed to parse the command line arguments";
    std::cerr << msg << ": " << e.what() << "\n"
              << options.help() << "\n";
    return false;
  }

  return true;
}

void InitSyntheticDataLoader(
    onnxruntime::training::test::training_api::SyntheticDataLoader& data_loader,
    const TestRunnerParameters& params,
    int64_t num_of_batches_per_epoch) {
  if (params.synthetic_input_type == "dummy") {
    std::vector<int64_t> input1_shape{params.train_batch_size, 784};
    std::vector<int64_t> target_shape{params.train_batch_size};
    for (int64_t i = 0; i < num_of_batches_per_epoch; ++i) {
      auto sample = std::make_unique<onnxruntime::training::test::training_api::SyntheticSampleBatch>();
      sample->AddFloatInput(input1_shape);
      sample->AddInt32Input(target_shape, 0, 1);
      data_loader.AddSyntheticSampleBatch(std::move(sample));
    }
<<<<<<< HEAD
  } else if (params.synthetic_input_type == "C") {
    int64_t section = 16;
    int64_t sequence_length = 128;
    std::vector<int64_t> input_ids_shape{params.train_batch_size, section, sequence_length};
    std::vector<int64_t> mask_clss_shape{params.train_batch_size, section};
    std::vector<int64_t> attention_mask_shape{params.train_batch_size, section, sequence_length};
    std::vector<int64_t> labels_shape{params.train_batch_size};
    for (int64_t i = 0; i < num_of_batches_per_epoch; ++i) {
      auto sample = std::make_unique<onnxruntime::training::test::training_api::SyntheticSampleBatch>();
      sample->AddInt64Input(input_ids_shape, 0, 250002 - 1);
      sample->AddBoolInput(mask_clss_shape);
      sample->AddInt64Input(attention_mask_shape, 0, 1);
      sample->AddInt32Input(labels_shape, 0, 1);
      data_loader.AddSyntheticSampleBatch(std::move(sample));
    }
  } else {
=======
  } else if (params.synthetic_input_type == "S") {
    int64_t sequence_length = 128;
    std::vector<int64_t> input_ids_shape{params.train_batch_size, sequence_length};
    std::vector<int64_t> attention_mask_shape{params.train_batch_size, sequence_length};
    std::vector<int64_t> target_shape{params.train_batch_size};
    for (int64_t i = 0; i < num_of_batches_per_epoch; ++i) {
      auto sample = std::make_unique<onnxruntime::training::test::training_api::SyntheticSampleBatch>();
      sample->AddInt64Input(input_ids_shape, 0, 250002 - 1);
      sample->AddInt64Input(attention_mask_shape, 0, 1);
      sample->AddInt32Input(target_shape, 0, 1);
      data_loader.AddSyntheticSampleBatch(std::move(sample));
    }
  } else if (params.synthetic_input_type == "U") {
>>>>>>> 6d1eb950
    int64_t sequence_length = 128;
    std::vector<int64_t> input_ids_shape{params.train_batch_size, sequence_length};
    std::vector<int64_t> attention_mask_shape{params.train_batch_size, sequence_length};
    std::vector<int64_t> target1_shape{params.train_batch_size};
    std::vector<int64_t> target2_shape{params.train_batch_size, 81};
    for (int64_t i = 0; i < num_of_batches_per_epoch; ++i) {
      auto sample = std::make_unique<onnxruntime::training::test::training_api::SyntheticSampleBatch>();
      sample->AddInt64Input(input_ids_shape, 0, 250002 - 1);
      sample->AddInt64Input(attention_mask_shape, 0, 1);
      sample->AddInt32Input(target1_shape, 0, 1);
      sample->AddInt32Input(target2_shape, 0, 1);
      data_loader.AddSyntheticSampleBatch(std::move(sample));
    }
  } else if (params.synthetic_input_type == "R") {
    int64_t sequence_length = 128;
    std::vector<int64_t> input_ids_shape{params.train_batch_size, sequence_length};
    std::vector<int64_t> attention_mask_shape{params.train_batch_size, sequence_length};
    std::vector<int64_t> labels_shape{params.train_batch_size, 81};
    for (int64_t i = 0; i < num_of_batches_per_epoch; ++i) {
      auto sample = std::make_unique<onnxruntime::training::test::training_api::SyntheticSampleBatch>();
      sample->AddInt64Input(input_ids_shape, 0, 250002 - 1);
      sample->AddInt64Input(attention_mask_shape, 0, 1);
      sample->AddInt32Input(labels_shape, 0, 1);
      data_loader.AddSyntheticSampleBatch(std::move(sample));
    }
  } else {
    std::runtime_error("unknown synthetic_input_type: " + params.synthetic_input_type);
  }
}

int RunTraining(const TestRunnerParameters& params) {
  g_ort_api = OrtGetApiBase()->GetApi(ORT_API_VERSION);
  g_ort_training_api = g_ort_api->GetTrainingApi(ORT_API_VERSION);

  // Create Env
  OrtEnv* env;
  // TODO(askhade): enable global threadpool
  OrtThreadingOptions* threading_options = nullptr;
  ORT_RETURN_ON_ERROR(g_ort_api->CreateThreadingOptions(&threading_options));
  ORT_RETURN_ON_ERROR(g_ort_api->CreateEnvWithGlobalThreadPools(
      ORT_LOGGING_LEVEL_WARNING, "log", threading_options, &env));
  g_ort_api->ReleaseThreadingOptions(threading_options);

  // Load Checkpoint State
  OrtCheckpointState* checkpoint_state;
  ORT_RETURN_ON_ERROR(g_ort_training_api->LoadCheckpoint(params.checkpoint_to_load_path.c_str(), &checkpoint_state));

  // Create TrainingSession
  OrtSessionOptions* soptions;
  ORT_RETURN_ON_ERROR(g_ort_api->CreateSessionOptions(&soptions));

#ifdef USE_CUDA
  OrtCUDAProviderOptionsV2* cuda_options = nullptr;
  ORT_RETURN_ON_ERROR(g_ort_api->CreateCUDAProviderOptions(&cuda_options));
  ORT_RETURN_ON_ERROR(g_ort_api->SessionOptionsAppendExecutionProvider_CUDA_V2(soptions, cuda_options));
#endif

  OrtTrainingSession* session;
  bool do_eval = params.model_evaluation_graph_path.has_value();
  ORT_RETURN_ON_ERROR(g_ort_training_api->CreateTrainingSession(
      env, soptions, checkpoint_state,
      params.model_training_graph_path.c_str(), do_eval ? params.model_evaluation_graph_path.value().c_str() : nullptr,
      params.optimizer_training_graph_path.size() > 0 ? params.optimizer_training_graph_path.c_str() : nullptr,
      &session));

  size_t train_mode_output_count, eval_mode_output_count = 0;
  ORT_RETURN_ON_ERROR(g_ort_training_api->TrainingSessionGetTrainModeOutputCount(session, &train_mode_output_count));

  if (do_eval) {
    ORT_RETURN_ON_ERROR(g_ort_training_api->TrainingSessionGetEvalModeOutputCount(session, &eval_mode_output_count));
  }

  int64_t sample_batch_count_per_epoch = params.train_batch_size;
  if (sample_batch_count_per_epoch < params.train_batch_size ||
      sample_batch_count_per_epoch % params.train_batch_size != 0) {
    throw std::runtime_error("sample_count cannot be divisible by batch_size");
  }
  int64_t num_of_batches_per_epoch = sample_batch_count_per_epoch / params.train_batch_size;

  onnxruntime::training::test::training_api::SyntheticDataLoader data_loader;
  InitSyntheticDataLoader(data_loader, params, num_of_batches_per_epoch);

  // TODO(baiju): Add C API for LRScheduler
  // int64_t total_step_count = params.num_train_epochs * num_of_batches_per_epoch;
  // int64_t warmup_step_count = total_step_count / 3;
  // Ort::OrtLinearLRScheduler scheduler = Ort::OrtLinearLRScheduler(optimizer, warmup_step_count, total_step_count);

  std::cout << "Initialization completed. Now starting training loop." << std::endl;
  const int64_t stabilized_perf_start_step = 0;
  double stabilized_total_end_to_end_time{0};
  auto end_to_end_start = std::chrono::high_resolution_clock::now();

  for (int64_t epoch = 0, batch_idx = 0; epoch < params.num_train_epochs; ++epoch) {
    for (size_t step_in_cur_epoch = 0; step_in_cur_epoch < data_loader.NumOfSampleBatches(); ++step_in_cur_epoch) {
      if (batch_idx >= stabilized_perf_start_step) {
        end_to_end_start = std::chrono::high_resolution_clock::now();
      }

      std::vector<OrtValue*> inputs;
      data_loader.GetNextSampleBatch(inputs);

#if defined(USE_CUDA) && defined(ENABLE_NVTX_PROFILE)
      onnxruntime::profile::NvtxRangeCreator train_step_range(
          "module_TrainStep",
          onnxruntime::profile::Color::Green);
      train_step_range.Begin();
#endif

      std::vector<OrtValue*> fetches(train_mode_output_count);
      ORT_RETURN_ON_ERROR(g_ort_training_api->TrainStep(session, nullptr,
                                                        inputs.size(), inputs.data(),
                                                        train_mode_output_count, fetches.data()));
#if defined(USE_CUDA) && defined(ENABLE_NVTX_PROFILE)
      train_step_range.End();
#endif

      float* loss;
      ORT_RETURN_ON_ERROR(g_ort_api->GetTensorMutableData(fetches[0], reinterpret_cast<void**>(&loss)));
      std::cout << "Batch # : " << batch_idx << " Loss: " << loss[0] << std::endl;

      if ((batch_idx + 1) % params.gradient_accumulation_steps == 0) {
        // Gradient accumulation steps completed.
#if defined(USE_CUDA) && defined(ENABLE_NVTX_PROFILE)
        onnxruntime::profile::NvtxRangeCreator opt_step_range(
            "opt_Step",
            onnxruntime::profile::Color::Blue);
        opt_step_range.Begin();
#endif
        ORT_RETURN_ON_ERROR(g_ort_training_api->OptimizerStep(session, nullptr));

#if defined(USE_CUDA) && defined(ENABLE_NVTX_PROFILE)
        opt_step_range.End();
#endif

        // Update learning rate.
        // EnforceCheck(scheduler.Step(), "Failed during shceduler.Step()");

#if defined(USE_CUDA) && defined(ENABLE_NVTX_PROFILE)
        onnxruntime::profile::NvtxRangeCreator resetgrad_range(
            "ResetGrad",
            onnxruntime::profile::Color::Red);
        resetgrad_range.Begin();
#endif

        ORT_RETURN_ON_ERROR(g_ort_training_api->ResetGrad(session));

#if defined(USE_CUDA) && defined(ENABLE_NVTX_PROFILE)
        resetgrad_range.End();
#endif
      }

      if (do_eval && (batch_idx + 1) % params.eval_interval == 0) {
        std::vector<OrtValue*> eval_results(eval_mode_output_count);
        ORT_RETURN_ON_ERROR(g_ort_training_api->EvalStep(session, nullptr,
                                                         inputs.size(), (const OrtValue* const*)inputs.data(),
                                                         train_mode_output_count, eval_results.data()));
      }

      if ((batch_idx + 1) % params.checkpoint_interval == 0) {
        // Save trained weights
        PathString ckpt_file = ToPathString(
            params.output_dir + "/ckpt_" + params.model_name + std::to_string(batch_idx));
        ORT_RETURN_ON_ERROR(g_ort_training_api->SaveCheckpoint(ckpt_file.c_str(), session, true));

        // TODO(baiju): enable adding more properties to checkpoint
        // state_to_save.property_bag.AddProperty<int64_t>(std::string("epoch"), epoch);
      }
      batch_idx++;

      // release input ortvalues
      for (size_t i = 0; i < inputs.size(); i++) {
        g_ort_api->ReleaseValue(inputs[i]);
      }

      for (size_t i = 0; i < fetches.size(); i++) {
        g_ort_api->ReleaseValue(fetches[i]);
      }
    }

    data_loader.ResetIterateIndex();
  }

  // Save trained weights
  PathString ckpt_file = ToPathString(params.output_dir + "/ckpt_" + params.model_name);
  ORT_RETURN_ON_ERROR(g_ort_training_api->SaveCheckpoint(ckpt_file.c_str(), session, true));

  auto end = std::chrono::high_resolution_clock::now();
  std::chrono::duration<double> duration_seconds = end - end_to_end_start;
  stabilized_total_end_to_end_time = duration_seconds.count();

  std::cout << "Training completed - end to end latency: " << stabilized_total_end_to_end_time << "(s)" << std::endl;

  // Delete all the ptrs
  g_ort_training_api->ReleaseTrainingSession(session);

#ifdef USE_CUDA
  // Finally, don't forget to release the provider options
  g_ort_api->ReleaseCUDAProviderOptions(cuda_options);
#endif
  g_ort_api->ReleaseSessionOptions(soptions);
  g_ort_training_api->ReleaseCheckpointState(checkpoint_state);
  g_ort_api->ReleaseEnv(env);

  return 0;
}

int main(int argc, char* argv[]) {
  TestRunnerParameters params;
  EnforceCheck(ParseArguments(argc, argv, params), "Parse arguments failed.");

  // Start training session
  return RunTraining(params);
}<|MERGE_RESOLUTION|>--- conflicted
+++ resolved
@@ -160,7 +160,44 @@
       sample->AddInt32Input(target_shape, 0, 1);
       data_loader.AddSyntheticSampleBatch(std::move(sample));
     }
-<<<<<<< HEAD
+  } else if (params.synthetic_input_type == "S") {
+    int64_t sequence_length = 128;
+    std::vector<int64_t> input_ids_shape{params.train_batch_size, sequence_length};
+    std::vector<int64_t> attention_mask_shape{params.train_batch_size, sequence_length};
+    std::vector<int64_t> target_shape{params.train_batch_size};
+    for (int64_t i = 0; i < num_of_batches_per_epoch; ++i) {
+      auto sample = std::make_unique<onnxruntime::training::test::training_api::SyntheticSampleBatch>();
+      sample->AddInt64Input(input_ids_shape, 0, 250002 - 1);
+      sample->AddInt64Input(attention_mask_shape, 0, 1);
+      sample->AddInt32Input(target_shape, 0, 1);
+      data_loader.AddSyntheticSampleBatch(std::move(sample));
+    }
+  } else if (params.synthetic_input_type == "U") {
+    int64_t sequence_length = 128;
+    std::vector<int64_t> input_ids_shape{params.train_batch_size, sequence_length};
+    std::vector<int64_t> attention_mask_shape{params.train_batch_size, sequence_length};
+    std::vector<int64_t> target1_shape{params.train_batch_size};
+    std::vector<int64_t> target2_shape{params.train_batch_size, 81};
+    for (int64_t i = 0; i < num_of_batches_per_epoch; ++i) {
+      auto sample = std::make_unique<onnxruntime::training::test::training_api::SyntheticSampleBatch>();
+      sample->AddInt64Input(input_ids_shape, 0, 250002 - 1);
+      sample->AddInt64Input(attention_mask_shape, 0, 1);
+      sample->AddInt32Input(target1_shape, 0, 1);
+      sample->AddInt32Input(target2_shape, 0, 1);
+      data_loader.AddSyntheticSampleBatch(std::move(sample));
+    }
+  } else if (params.synthetic_input_type == "R") {
+    int64_t sequence_length = 128;
+    std::vector<int64_t> input_ids_shape{params.train_batch_size, sequence_length};
+    std::vector<int64_t> attention_mask_shape{params.train_batch_size, sequence_length};
+    std::vector<int64_t> labels_shape{params.train_batch_size, 81};
+    for (int64_t i = 0; i < num_of_batches_per_epoch; ++i) {
+      auto sample = std::make_unique<onnxruntime::training::test::training_api::SyntheticSampleBatch>();
+      sample->AddInt64Input(input_ids_shape, 0, 250002 - 1);
+      sample->AddInt64Input(attention_mask_shape, 0, 1);
+      sample->AddInt32Input(labels_shape, 0, 1);
+      data_loader.AddSyntheticSampleBatch(std::move(sample));
+    }
   } else if (params.synthetic_input_type == "C") {
     int64_t section = 16;
     int64_t sequence_length = 128;
@@ -177,47 +214,6 @@
       data_loader.AddSyntheticSampleBatch(std::move(sample));
     }
   } else {
-=======
-  } else if (params.synthetic_input_type == "S") {
-    int64_t sequence_length = 128;
-    std::vector<int64_t> input_ids_shape{params.train_batch_size, sequence_length};
-    std::vector<int64_t> attention_mask_shape{params.train_batch_size, sequence_length};
-    std::vector<int64_t> target_shape{params.train_batch_size};
-    for (int64_t i = 0; i < num_of_batches_per_epoch; ++i) {
-      auto sample = std::make_unique<onnxruntime::training::test::training_api::SyntheticSampleBatch>();
-      sample->AddInt64Input(input_ids_shape, 0, 250002 - 1);
-      sample->AddInt64Input(attention_mask_shape, 0, 1);
-      sample->AddInt32Input(target_shape, 0, 1);
-      data_loader.AddSyntheticSampleBatch(std::move(sample));
-    }
-  } else if (params.synthetic_input_type == "U") {
->>>>>>> 6d1eb950
-    int64_t sequence_length = 128;
-    std::vector<int64_t> input_ids_shape{params.train_batch_size, sequence_length};
-    std::vector<int64_t> attention_mask_shape{params.train_batch_size, sequence_length};
-    std::vector<int64_t> target1_shape{params.train_batch_size};
-    std::vector<int64_t> target2_shape{params.train_batch_size, 81};
-    for (int64_t i = 0; i < num_of_batches_per_epoch; ++i) {
-      auto sample = std::make_unique<onnxruntime::training::test::training_api::SyntheticSampleBatch>();
-      sample->AddInt64Input(input_ids_shape, 0, 250002 - 1);
-      sample->AddInt64Input(attention_mask_shape, 0, 1);
-      sample->AddInt32Input(target1_shape, 0, 1);
-      sample->AddInt32Input(target2_shape, 0, 1);
-      data_loader.AddSyntheticSampleBatch(std::move(sample));
-    }
-  } else if (params.synthetic_input_type == "R") {
-    int64_t sequence_length = 128;
-    std::vector<int64_t> input_ids_shape{params.train_batch_size, sequence_length};
-    std::vector<int64_t> attention_mask_shape{params.train_batch_size, sequence_length};
-    std::vector<int64_t> labels_shape{params.train_batch_size, 81};
-    for (int64_t i = 0; i < num_of_batches_per_epoch; ++i) {
-      auto sample = std::make_unique<onnxruntime::training::test::training_api::SyntheticSampleBatch>();
-      sample->AddInt64Input(input_ids_shape, 0, 250002 - 1);
-      sample->AddInt64Input(attention_mask_shape, 0, 1);
-      sample->AddInt32Input(labels_shape, 0, 1);
-      data_loader.AddSyntheticSampleBatch(std::move(sample));
-    }
-  } else {
     std::runtime_error("unknown synthetic_input_type: " + params.synthetic_input_type);
   }
 }
