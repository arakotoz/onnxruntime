// Copyright (c) Microsoft Corporation. All rights reserved.
// Licensed under the MIT License.

#pragma once

#include "core/common/common.h"
#include "core/providers/cuda/cuda_kernel.h"
#include "core/language_interop_ops/pyop/pyop_lib_proxy.h"
#include "core/torch_custom_function/torch_custom_function_register.h"

namespace onnxruntime {
namespace cuda {

// Pytorch's torch.autograd.Function.apply(...) wrapper.
class PythonOp final : public CudaKernel {
 public:
  PythonOp(const OpKernelInfo& info) : CudaKernel(info) {
    ORT_THROW_IF_ERROR(info.GetAttr("name", &name_));
<<<<<<< HEAD
    ORT_THROW_IF_ERROR(info.GetAttrs("input_types", input_types_));
    ORT_THROW_IF_ERROR(info.GetAttrs("output_types", output_types_));

    std::string err;
    auto py_func = onnxruntime::python::OrtTorchFunctionPool::GetInstance().GetForward(name_);
    auto state = PyOpLibProxy::GetInstance().GetGil();
    ORT_ENFORCE(PyOpLibProxy::GetInstance().Initialized(), "Py library not properly initialized.");
    instance_ = PyOpLibProxy::GetInstance().NewInstance(reinterpret_cast<void*>(py_func));
    ORT_ENFORCE(instance_ != nullptr, "Python run instance_ should not be nullptr");
    PyOpLibProxy::GetInstance().PutGil(state);
    ORT_ENFORCE(nullptr != instance_, PyOpLibProxy::GetInstance().GetLastErrorMessage(err));
=======
    inplace_ = info.GetAttrOrDefault("inplace", static_cast<int64_t>(0));
    ORT_THROW_IF_ERROR(info.GetAttr("call_convention", &call_convention_));
    
    // Input tensors.
    input_tensor_types_ = info.GetAttrsOrDefault("input_tensor_types", std::vector<int64_t>());
    input_tensor_requires_grads_ = info.GetAttrsOrDefault("input_tensor_requires_grads", std::vector<int64_t>());

    // Input int scalars.
    input_int_scalars_ = info.GetAttrsOrDefault("input_int_scalars", std::vector<int64_t>());
    input_int_scalar_positions_ = info.GetAttrsOrDefault("input_int_scalar_positions", std::vector<int64_t>());

    // Input float scalars.
    input_float_scalars_ = info.GetAttrsOrDefault("input_float_scalars", std::vector<float>());
    input_float_scalar_positions_ = info.GetAttrsOrDefault("input_float_scalar_positions", std::vector<int64_t>());

    // Input int tuples.
    input_int_tuples_ = info.GetAttrsOrDefault("input_int_tuples", std::vector<int64_t>());
    input_int_tuple_positions_ = info.GetAttrsOrDefault("input_int_tuple_positions", std::vector<int64_t>());
    input_int_tuple_begins_ = info.GetAttrsOrDefault("input_int_tuple_begins", std::vector<int64_t>());

    // Input float tuples.
    input_float_tuples_ = info.GetAttrsOrDefault("input_float_tuples", std::vector<float>());
    input_float_tuple_positions_ = info.GetAttrsOrDefault("input_float_tuple_positions", std::vector<int64_t>());
    input_float_tuple_begins_ = info.GetAttrsOrDefault("input_float_tuple_begins", std::vector<int64_t>());

    // Output tensors.
    output_tensor_types_ = info.GetAttrsOrDefault("output_tensor_types", std::vector<int64_t>());
    output_tensor_requires_grads_ = info.GetAttrsOrDefault("output_tensor_requires_grads", std::vector<int64_t>());
>>>>>>> ecb91c86
  };

  Status ComputeInternal(OpKernelContext* context) const override;

  ~PythonOp() {
    if (nullptr != instance_) {
      auto state = PyOpLibProxy::GetInstance().GetGil();
      PyOpLibProxy::GetInstance().ReleaseInstance(instance_);
      PyOpLibProxy::GetInstance().PutGil(state);
      instance_ = nullptr;
    }
  }

 private:
  void* instance_ = nullptr;

  // Name of containing class. For example, MyReLU.
  std::string name_;
  int64_t inplace_;
  std::string call_convention_;

  // Attributes of input tensors for calling MyReLU.apply(...).
  // Types. input_tensor_types_[i] is the element type of the i-th tensor.
  std::vector<int64_t> input_tensor_types_;
  // input_tensor_types_[i] indicates if the i-th tensor should have gradient.
  std::vector<int64_t> input_tensor_requires_grads_;

  // Concatenation of all floats from apply(...) 's inputs.
  std::vector<int64_t> input_int_scalars_;
  std::vector<int64_t> input_int_scalar_positions_;

  // Concatenation of all ints from apply(...) 's inputs.
  std::vector<float> input_float_scalars_;
  std::vector<int64_t> input_float_scalar_positions_;

  // Concatenation of all int tuples from apply(...) 's inputs.
  std::vector<int64_t> input_int_tuples_;
  std::vector<int64_t> input_int_tuple_positions_;
  std::vector<int64_t> input_int_tuple_begins_;

  // Concatenation of all float tuples from apply(...) 's inputs.
  std::vector<float> input_float_tuples_;
  std::vector<int64_t> input_float_tuple_positions_;
  std::vector<int64_t> input_float_tuple_begins_;

  // Output types of MyReLU.apply(...).
<<<<<<< HEAD
  std::vector<int64_t> output_types_;
  void* instance_ = nullptr;
=======
  std::vector<int64_t> output_tensor_types_;
  std::vector<int64_t> output_tensor_requires_grads_;
>>>>>>> ecb91c86
};

// Pytorch's torch.autograd.Function.backward(...) wrapper.
class PythonOpGrad final : public CudaKernel {
 public:
  PythonOpGrad(const OpKernelInfo& info) : CudaKernel(info) {
    ORT_THROW_IF_ERROR(info.GetAttr("name", &name_));
<<<<<<< HEAD
    ORT_THROW_IF_ERROR(info.GetAttrs("input_types", input_types_));
    ORT_THROW_IF_ERROR(info.GetAttrs("output_types", output_types_));

    std::string err;
    auto py_func = onnxruntime::python::OrtTorchFunctionPool::GetInstance().GetBackward(name_);
    auto state = PyOpLibProxy::GetInstance().GetGil();
    ORT_ENFORCE(PyOpLibProxy::GetInstance().Initialized(), "Py library not properly initialized.");
    instance_ = PyOpLibProxy::GetInstance().NewInstance(reinterpret_cast<void*>(py_func));
    ORT_ENFORCE(instance_ != nullptr, "Python run instance_ should not be nullptr");
    PyOpLibProxy::GetInstance().PutGil(state);
    ORT_ENFORCE(nullptr != instance_, PyOpLibProxy::GetInstance().GetLastErrorMessage(err));
=======
    ORT_THROW_IF_ERROR(info.GetAttrs("input_tensor_types", input_tensor_types_));
    ORT_THROW_IF_ERROR(info.GetAttrs("output_tensor_types", output_tensor_types_));
>>>>>>> ecb91c86
  }

  Status ComputeInternal(OpKernelContext* context) const override;

  ~PythonOpGrad() {
    if (nullptr != instance_) {
      auto state = PyOpLibProxy::GetInstance().GetGil();
      PyOpLibProxy::GetInstance().ReleaseInstance(instance_);
      PyOpLibProxy::GetInstance().PutGil(state);
      instance_ = nullptr;
    }
  }

 private:
  // Name of containing class. For example, MyReLU.
  std::string name_;
  // Input types of MyReLU.backward(...).
<<<<<<< HEAD
  std::vector<int64_t> input_types_;
  // Output types of MyReLU.backward(...).
  std::vector<int64_t> output_types_;
  void* instance_ = nullptr;
=======
  std::vector<int64_t> input_tensor_types_;
  // Output types of MyReLU.apply(...).
  std::vector<int64_t> output_tensor_types_;
>>>>>>> ecb91c86
};

}  // namespace cuda
}  // namespace onnxruntime<|MERGE_RESOLUTION|>--- conflicted
+++ resolved
@@ -16,22 +16,9 @@
  public:
   PythonOp(const OpKernelInfo& info) : CudaKernel(info) {
     ORT_THROW_IF_ERROR(info.GetAttr("name", &name_));
-<<<<<<< HEAD
-    ORT_THROW_IF_ERROR(info.GetAttrs("input_types", input_types_));
-    ORT_THROW_IF_ERROR(info.GetAttrs("output_types", output_types_));
-
-    std::string err;
-    auto py_func = onnxruntime::python::OrtTorchFunctionPool::GetInstance().GetForward(name_);
-    auto state = PyOpLibProxy::GetInstance().GetGil();
-    ORT_ENFORCE(PyOpLibProxy::GetInstance().Initialized(), "Py library not properly initialized.");
-    instance_ = PyOpLibProxy::GetInstance().NewInstance(reinterpret_cast<void*>(py_func));
-    ORT_ENFORCE(instance_ != nullptr, "Python run instance_ should not be nullptr");
-    PyOpLibProxy::GetInstance().PutGil(state);
-    ORT_ENFORCE(nullptr != instance_, PyOpLibProxy::GetInstance().GetLastErrorMessage(err));
-=======
     inplace_ = info.GetAttrOrDefault("inplace", static_cast<int64_t>(0));
     ORT_THROW_IF_ERROR(info.GetAttr("call_convention", &call_convention_));
-    
+
     // Input tensors.
     input_tensor_types_ = info.GetAttrsOrDefault("input_tensor_types", std::vector<int64_t>());
     input_tensor_requires_grads_ = info.GetAttrsOrDefault("input_tensor_requires_grads", std::vector<int64_t>());
@@ -57,7 +44,15 @@
     // Output tensors.
     output_tensor_types_ = info.GetAttrsOrDefault("output_tensor_types", std::vector<int64_t>());
     output_tensor_requires_grads_ = info.GetAttrsOrDefault("output_tensor_requires_grads", std::vector<int64_t>());
->>>>>>> ecb91c86
+
+    std::string err;
+    auto py_func = onnxruntime::python::OrtTorchFunctionPool::GetInstance().GetForward(name_);
+    auto state = PyOpLibProxy::GetInstance().GetGil();
+    ORT_ENFORCE(PyOpLibProxy::GetInstance().Initialized(), "Py library not properly initialized.");
+    instance_ = PyOpLibProxy::GetInstance().NewInstance(reinterpret_cast<void*>(py_func));
+    ORT_ENFORCE(instance_ != nullptr, "Python run instance_ should not be nullptr");
+    PyOpLibProxy::GetInstance().PutGil(state);
+    ORT_ENFORCE(nullptr != instance_, PyOpLibProxy::GetInstance().GetLastErrorMessage(err));
   };
 
   Status ComputeInternal(OpKernelContext* context) const override;
@@ -104,13 +99,8 @@
   std::vector<int64_t> input_float_tuple_begins_;
 
   // Output types of MyReLU.apply(...).
-<<<<<<< HEAD
-  std::vector<int64_t> output_types_;
-  void* instance_ = nullptr;
-=======
   std::vector<int64_t> output_tensor_types_;
   std::vector<int64_t> output_tensor_requires_grads_;
->>>>>>> ecb91c86
 };
 
 // Pytorch's torch.autograd.Function.backward(...) wrapper.
@@ -118,9 +108,8 @@
  public:
   PythonOpGrad(const OpKernelInfo& info) : CudaKernel(info) {
     ORT_THROW_IF_ERROR(info.GetAttr("name", &name_));
-<<<<<<< HEAD
-    ORT_THROW_IF_ERROR(info.GetAttrs("input_types", input_types_));
-    ORT_THROW_IF_ERROR(info.GetAttrs("output_types", output_types_));
+    ORT_THROW_IF_ERROR(info.GetAttrs("input_tensor_types", input_tensor_types_));
+    ORT_THROW_IF_ERROR(info.GetAttrs("output_tensor_types", output_tensor_types_));
 
     std::string err;
     auto py_func = onnxruntime::python::OrtTorchFunctionPool::GetInstance().GetBackward(name_);
@@ -130,10 +119,6 @@
     ORT_ENFORCE(instance_ != nullptr, "Python run instance_ should not be nullptr");
     PyOpLibProxy::GetInstance().PutGil(state);
     ORT_ENFORCE(nullptr != instance_, PyOpLibProxy::GetInstance().GetLastErrorMessage(err));
-=======
-    ORT_THROW_IF_ERROR(info.GetAttrs("input_tensor_types", input_tensor_types_));
-    ORT_THROW_IF_ERROR(info.GetAttrs("output_tensor_types", output_tensor_types_));
->>>>>>> ecb91c86
   }
 
   Status ComputeInternal(OpKernelContext* context) const override;
@@ -151,16 +136,10 @@
   // Name of containing class. For example, MyReLU.
   std::string name_;
   // Input types of MyReLU.backward(...).
-<<<<<<< HEAD
-  std::vector<int64_t> input_types_;
-  // Output types of MyReLU.backward(...).
-  std::vector<int64_t> output_types_;
-  void* instance_ = nullptr;
-=======
   std::vector<int64_t> input_tensor_types_;
   // Output types of MyReLU.apply(...).
   std::vector<int64_t> output_tensor_types_;
->>>>>>> ecb91c86
+  void* instance_ = nullptr;
 };
 
 }  // namespace cuda
