#include "testPch.h"
#include <absl/strings/ascii.h>
#include "test/onnx/TestCase.h"
#include "test/onnx/heap_buffer.h"
#include "test/util/include/test/compare_ortvalue.h"
#include "ort_value_helper.h"
#include "onnxruntime_cxx_api.h"
#include "StringHelpers.h"
#include "skip_model_tests.h"
#include "compare_feature_value.h"
#include <regex>
#include "CommonDeviceHelpers.h"

#ifndef BUILD_GOOGLE_TEST
#error Must use googletest for value-parameterized tests
#endif

using namespace onnxruntime::test;
using namespace winml;
using namespace onnxruntime;
using namespace winrt::Windows::Foundation::Collections;

namespace WinML {
// Global needed to keep the actual ITestCase alive while the tests are going on. Only ITestCase* are used as test parameters.
std::vector<std::unique_ptr<ITestCase>> ownedTests;

static std::string GetFullNameOfTest(ITestCase* testCase, winml::LearningModelDeviceKind deviceKind);

class ModelTest : public testing::TestWithParam<std::tuple<ITestCase*, winml::LearningModelDeviceKind>> {
 protected:
  void SetUp() override {
#ifdef BUILD_INBOX
    winrt_activation_handler = WINRT_RoGetActivationFactory;
#endif
    std::tie(m_testCase, m_deviceKind) = GetParam();
    WINML_EXPECT_NO_THROW(m_testCase->GetPerSampleTolerance(&m_absolutePerSampleTolerance));
    WINML_EXPECT_NO_THROW(m_testCase->GetRelativePerSampleTolerance(&m_relativePerSampleTolerance));
    WINML_EXPECT_NO_THROW(m_testCase->GetPostProcessing(&m_postProcessing));

    // DirectML runs needs a higher relativePerSampleTolerance to handle GPU variability in results.
#ifdef USE_DML
    if (m_deviceKind == winml::LearningModelDeviceKind::DirectX) {
      m_relativePerSampleTolerance = 0.009;  // tolerate up to 0.9% difference of expected result.
    }
#endif

    // Check for any specific tolerances with this test.
    std::string fullTestName = GetFullNameOfTest(m_testCase, m_deviceKind);
    auto sampleTolerancePerTestsIter = sampleTolerancePerTests.find(fullTestName);
    if (sampleTolerancePerTestsIter != sampleTolerancePerTests.end()) {
      m_absolutePerSampleTolerance = sampleTolerancePerTestsIter->second;
    }
  }
  // Called after the last test in this test suite.
  static void TearDownTestSuite() {
    ownedTests.clear();  // clear the global vector
  }
  winml::LearningModelDeviceKind m_deviceKind;
  ITestCase* m_testCase;
  double m_absolutePerSampleTolerance = 1e-3;
  double m_relativePerSampleTolerance = 1e-3;
  bool m_postProcessing = false;

  void BindInputsFromFeed(LearningModelBinding& binding, std::unordered_map<std::string, Ort::Value>& feed) {
    for (auto& [name, value] : feed) {
      ITensor bindingValue;
      WINML_EXPECT_NO_THROW(bindingValue = OrtValueHelpers::LoadTensorFromOrtValue(value));
      WINML_EXPECT_NO_THROW(binding.Bind(_winml::Strings::WStringFromString(name), bindingValue));
    }
  }

  void CompareEvaluationResults(
    LearningModelEvaluationResult& results,
    std::unordered_map<std::string, Ort::Value>& expectedOutputFeeds,
    const IVectorView<ILearningModelFeatureDescriptor>& outputFeatureDescriptors
  ) {
    for (const auto& [name, value] : expectedOutputFeeds) {
      // Extract the output buffer from the evaluation output
      std::wstring outputName = _winml::Strings::WStringFromString(name);

      // find the output descriptor
      ILearningModelFeatureDescriptor outputDescriptor = nullptr;
      for (const auto& descriptor : outputFeatureDescriptors) {
        if (descriptor.Name() == outputName) {
          outputDescriptor = descriptor;
          break;
        }
      }
      if (outputDescriptor == nullptr) {
        throw std::invalid_argument("Expected protobuf output name doesn't match the output names in the model.");
      }

      if (outputDescriptor.Kind() == LearningModelFeatureKind::Tensor) {
        auto actualOutputTensorValue = results.Outputs().Lookup(outputName).as<ITensor>();
        Ort::Value actualOutput = OrtValueHelpers::CreateOrtValueFromITensor(actualOutputTensorValue);
        // Use the expected and actual OrtValues to compare
        std::pair<COMPARE_RESULT, std::string> ret = CompareOrtValue(
          *actualOutput, *value, m_absolutePerSampleTolerance, m_relativePerSampleTolerance, m_postProcessing
        );
        WINML_EXPECT_EQUAL(COMPARE_RESULT::SUCCESS, ret.first) << ret.second;
      } else if (outputDescriptor.Kind() == LearningModelFeatureKind::Sequence) {
        auto sequenceOfMapsStringToFloat =
          results.Outputs().Lookup(outputName).try_as<IVectorView<IMap<winrt::hstring, float>>>();
        if (sequenceOfMapsStringToFloat != nullptr) {
          WINML_EXPECT_TRUE(CompareFeatureValuesHelper::CompareSequenceOfMapsStringToFloat(
            sequenceOfMapsStringToFloat, value, m_absolutePerSampleTolerance, m_relativePerSampleTolerance
          ));
        } else {
          throw winrt::hresult_not_implemented(L"This particular type of sequence output hasn't been handled yet.");
        }
      }
    }
  }
};

TEST_P(ModelTest, Run) {
  LearningModel model = nullptr;
  LearningModelDevice device = nullptr;
  LearningModelSession session = nullptr;
  LearningModelBinding binding = nullptr;
  WINML_EXPECT_NO_THROW(model = LearningModel::LoadFromFilePath(m_testCase->GetModelUrl()));
  WINML_EXPECT_NO_THROW(device = LearningModelDevice(m_deviceKind));
  WINML_EXPECT_NO_THROW(session = LearningModelSession(model, device));
  for (size_t i = 0; i < m_testCase->GetDataCount(); i++) {
    // Load and bind inputs
    WINML_EXPECT_NO_THROW(binding = LearningModelBinding(session));
    onnxruntime::test::HeapBuffer inputHolder;
    std::unordered_map<std::string, Ort::Value> inputFeeds;
    WINML_EXPECT_NO_THROW(m_testCase->LoadTestData(i, inputHolder, inputFeeds, true));
    WINML_EXPECT_NO_THROW(BindInputsFromFeed(binding, inputFeeds));

    // evaluate
    LearningModelEvaluationResult results = nullptr;
    WINML_EXPECT_NO_THROW(results = session.Evaluate(binding, L"Testing"));
    binding.Clear();
    binding = nullptr;

    // Load expected outputs
    onnxruntime::test::HeapBuffer outputHolder;
    std::unordered_map<std::string, Ort::Value> outputFeeds;
    WINML_EXPECT_NO_THROW(m_testCase->LoadTestData(i, outputHolder, outputFeeds, false));

    // compare results
    CompareEvaluationResults(results, outputFeeds, model.OutputFeatures());
  }
}

// Get the path of the model test collateral. Will return empty string if it doesn't exist.
std::string GetTestDataPath() {
  std::string testDataPath(MAX_PATH, '\0');
  auto environmentVariableFetchSuceeded =
    GetEnvironmentVariableA("WINML_TEST_DATA_PATH", testDataPath.data(), MAX_PATH);
  if (environmentVariableFetchSuceeded == 0 && GetLastError() == ERROR_ENVVAR_NOT_FOUND || environmentVariableFetchSuceeded > MAX_PATH) {
    // if the WINML_TEST_DATA_PATH environment variable cannot be found, attempt to find the hardcoded models folder
    std::wstring modulePath = FileHelpers::GetModulePath();
    std::filesystem::path currPath = modulePath.substr(0, modulePath.find_last_of(L"\\"));
    std::filesystem::path parentPath = currPath.parent_path();
    auto hardcodedModelPath = parentPath.string() + "\\models";
    if (std::filesystem::exists(hardcodedModelPath) && hardcodedModelPath.length() <= MAX_PATH) {
      return hardcodedModelPath;
    } else {
      std::string errorStr =
        "WINML_TEST_DATA_PATH environment variable path not found and \"models\" folder not found in same directory as test exe.\n";
      std::cerr << errorStr;
      throw std::exception(errorStr.c_str());
    }
  }
  const std::string testDataPathFolderName = "\\testData\\";
  if (MAX_PATH - environmentVariableFetchSuceeded >= testDataPathFolderName.length()) {
    testDataPath.replace(environmentVariableFetchSuceeded, testDataPathFolderName.length(), testDataPathFolderName);
  } else {
    throw std::exception(
      "WINML_TEST_DATA_PATH environment variable path needs to be shorter to accomodate the maximum path size of %d\n",
      MAX_PATH
    );
  }
  return testDataPath;
}

// This function returns the list of all test cases inside model test collateral
static std::vector<ITestCase*> GetAllTestCases() {
  std::vector<ITestCase*> tests;
  std::vector<std::basic_string<PATH_CHAR_TYPE>> whitelistedTestCases;
  std::unordered_set<std::basic_string<ORTCHAR_T>> allDisabledTests;
  std::vector<std::basic_string<PATH_CHAR_TYPE>> dataDirs;
  auto testDataPath = GetTestDataPath();
  if (testDataPath == "")
    return tests;

  for (auto& p : std::filesystem::directory_iterator(testDataPath.c_str())) {
    if (p.is_directory()) {
      dataDirs.push_back(std::move(p.path()));
    }
  }

#if !defined(__amd64__) && !defined(_M_AMD64)
  // Should match "x86_disabled_tests" in onnxruntime/test/providers/cpu/model_tests.cc
  // However there are more tests skipped. TODO: bugs must be filed for difference in models.
  static const ORTCHAR_T* x86DisabledTests[] = {
    ORT_TSTR("BERT_Squad"),
    ORT_TSTR("bvlc_reference_rcnn_ilsvrc13"),
    ORT_TSTR("bvlc_reference_caffenet"),
    ORT_TSTR("bvlc_alexnet"),
    ORT_TSTR("coreml_AgeNet_ImageNet"),
    ORT_TSTR("coreml_Resnet50"),
    ORT_TSTR("coreml_VGG16_ImageNet"),
    ORT_TSTR("faster_rcnn"),
    ORT_TSTR("fp16_test_tiny_yolov2"),
    ORT_TSTR("GPT2"),
    ORT_TSTR("GPT2_LM_HEAD"),
    ORT_TSTR("keras_lotus_resnet3D"),
    ORT_TSTR("keras2coreml_Dense_ImageNet"),
    ORT_TSTR("mask_rcnn_keras"),
    ORT_TSTR("mask_rcnn"),
    ORT_TSTR("mlperf_ssd_resnet34_1200"),
    ORT_TSTR("resnet50"),
    ORT_TSTR("resnet50v2"),
    ORT_TSTR("resnet152v2"),
    ORT_TSTR("resnet101v2"),
    ORT_TSTR("resnet34v2"),
    ORT_TSTR("roberta_sequence_classification"),
    ORT_TSTR("ssd"),
    ORT_TSTR("tf_inception_resnet_v2"),
    ORT_TSTR("tf_inception_v4"),
    ORT_TSTR("tf_nasnet_large"),
    ORT_TSTR("tf_pnasnet_large"),
    ORT_TSTR("tf_resnet_v1_50"),
    ORT_TSTR("tf_resnet_v1_101"),
    ORT_TSTR("tf_resnet_v1_152"),
    ORT_TSTR("tf_resnet_v2_50"),
    ORT_TSTR("tf_resnet_v2_101"),
    ORT_TSTR("tf_resnet_v2_152"),
    ORT_TSTR("vgg19"),
    ORT_TSTR("yolov3"),
    ORT_TSTR("zfnet512")};
  allDisabledTests.insert(std::begin(x86DisabledTests), std::end(x86DisabledTests));
#endif
  // Bad onnx test output caused by previously wrong SAME_UPPER/SAME_LOWER for ConvTranspose
  allDisabledTests.insert(ORT_TSTR("cntk_simple_seg"));

  auto broken_tests = GetBrokenTests("dml");
  auto broken_tests_keyword_set = GetBrokenTestsKeyWordSet("dml");

  WINML_EXPECT_NO_THROW(LoadTests(
    dataDirs,
    whitelistedTestCases,
    TestTolerances(1e-3, 1e-3, {}, {}),
    allDisabledTests,
<<<<<<< HEAD
    nullptr,
    nullptr,
=======
    std::move(broken_tests),
    std::move(broken_tests_keyword_set),
>>>>>>> 25bbd8d4
    [&tests](std::unique_ptr<ITestCase> l) {
      tests.push_back(l.get());
      ownedTests.push_back(std::move(l));
    }
  ));
  return tests;
}

bool ShouldSkipTestOnGpuAdapterDxgi(std::string& testName) {
  winrt::com_ptr<IDXGIFactory1> spFactory;
  winrt::com_ptr<IDXGIAdapter1> spAdapter;
  UINT i = 0;
  WINML_EXPECT_HRESULT_SUCCEEDED(CreateDXGIFactory1(IID_PPV_ARGS(spFactory.put())));
  while (spFactory->EnumAdapters1(i, spAdapter.put()) != DXGI_ERROR_NOT_FOUND) {
    DXGI_ADAPTER_DESC1 pDesc;
    WINML_EXPECT_HRESULT_SUCCEEDED(spAdapter->GetDesc1(&pDesc));

    // Check if WARP adapter
    // see here for documentation on filtering WARP adapter:
    // https://docs.microsoft.com/en-us/windows/desktop/direct3ddxgi/d3d10-graphics-programming-guide-dxgi#new-info-about-enumerating-adapters-for-windows-8
    auto isBasicRenderDriverVendorId = pDesc.VendorId == 0x1414;
    auto isBasicRenderDriverDeviceId = pDesc.DeviceId == 0x8c;
    auto isSoftwareAdapter = pDesc.Flags == DXGI_ADAPTER_FLAG_SOFTWARE;
    bool isWarpAdapter = isSoftwareAdapter || (isBasicRenderDriverVendorId && isBasicRenderDriverDeviceId);

    if (!isWarpAdapter) {
      // Found an adapter that is not WARP. This is the adapter that will be used by WinML.
      std::string regex = disabledGpuAdapterTests[testName].first;
      std::wstring adapterDescription = pDesc.Description;
      return std::regex_search(
        _winml::Strings::UTF8FromUnicode(adapterDescription.c_str(), adapterDescription.length()),
        std::regex(regex, std::regex_constants::icase | std::regex_constants::nosubs)
      );
    }
    spAdapter = nullptr;
    i++;
  }
  // If no adapters can be enumerated or none of them are hardware, might as well skip this test
  return true;
}
#ifdef ENABLE_DXCORE
bool ShouldSkipTestOnGpuAdapterDxcore(std::string& testName) {
  winrt::com_ptr<IDXCoreAdapterFactory> spFactory;
  WINML_EXPECT_HRESULT_SUCCEEDED(DXCoreCreateAdapterFactory(IID_PPV_ARGS(spFactory.put())));

  winrt::com_ptr<IDXCoreAdapterList> spAdapterList;
  const GUID gpuFilter[] = {DXCORE_ADAPTER_ATTRIBUTE_D3D12_GRAPHICS};
  WINML_EXPECT_HRESULT_SUCCEEDED(spFactory->CreateAdapterList(1, gpuFilter, IID_PPV_ARGS(spAdapterList.put())));

  winrt::com_ptr<IDXCoreAdapter> firstHardwareAdapter;

  // select first hardware adapter
  for (uint32_t i = 0; i < spAdapterList->GetAdapterCount(); i++) {
    winrt::com_ptr<IDXCoreAdapter> spCurrAdapter;
    WINML_EXPECT_HRESULT_SUCCEEDED(spAdapterList->GetAdapter(i, IID_PPV_ARGS(spCurrAdapter.put())));

    bool isHardware = false;
    WINML_EXPECT_HRESULT_SUCCEEDED(spCurrAdapter->GetProperty(DXCoreAdapterProperty::IsHardware, &isHardware));

    if (isHardware) {
      // Found an adapter that is not WARP. This is the adapter that will be used by WinML.
      std::string regex = disabledGpuAdapterTests[testName].first;
      std::string adapterDescription;
      WINML_EXPECT_HRESULT_SUCCEEDED(
        spCurrAdapter->GetProperty(DXCoreAdapterProperty::DriverDescription, &adapterDescription)
      );
      return std::regex_search(
        adapterDescription, std::regex(regex, std::regex_constants::icase | std::regex_constants::nosubs)
      );
    }
  }
  // If no adapters can be enumerated or none of them are hardware, might as well skip this test
  return true;
}
#endif

bool ShouldSkipTestOnGpuAdapter(std::string& testName) {
  CommonDeviceHelpers::AdapterEnumerationSupport support;
  if (FAILED(CommonDeviceHelpers::GetAdapterEnumerationSupport(&support))) {
    WINML_LOG_ERROR("Unable to load DXGI or DXCore");
    // If cannot load DXGI or DXCore, then don't run the GPU test
    return true;
  }
  if (support.has_dxgi) {
    return ShouldSkipTestOnGpuAdapterDxgi(testName);
  }
#ifdef ENABLE_DXCORE
  if (support.has_dxcore) {
    return ShouldSkipTestOnGpuAdapterDxcore(testName);
  }
#endif
  // don't skip by default (shouldn't really hit this case)
  return false;
}

// Determine if test should be disabled, and prepend "DISABLED" in front of the name if so.
bool ModifyNameIfDisabledTest(/*inout*/ std::string& testName, winml::LearningModelDeviceKind deviceKind) {
  bool shouldSkip = false;
  std::string reason = "Reason not found.";

  // Check for any tests by name that should be disabled, for either CPU or GPU.
  if (disabledTests.find(testName) != disabledTests.end()) {
    reason = disabledTests.at(testName);
    shouldSkip = true;
  } else if (deviceKind == LearningModelDeviceKind::DirectX) {
    if (SkipGpuTests()) {
      reason = "GPU tests are not enabled for this build.";
      shouldSkip = true;
    } else if (disabledGpuAdapterTests.find(testName) != disabledGpuAdapterTests.end() && ShouldSkipTestOnGpuAdapter(testName)) {
      reason = disabledGpuAdapterTests[testName].second;
      shouldSkip = true;
    }
  }
  if (shouldSkip) {
    printf("Disabling %s test because : %s\n", testName.c_str(), reason.c_str());
    testName = "DISABLED_" + testName;
  }

  return shouldSkip;
}

// This function constructs the full name of the test from the file path and device kind.
std::string GetFullNameOfTest(ITestCase* testCase, winml::LearningModelDeviceKind deviceKind) {
  std::string name = "";
  auto modelPath = std::wstring(testCase->GetModelUrl());
  auto modelPathStr = _winml::Strings::UTF8FromUnicode(modelPath.c_str(), modelPath.length());
  std::vector<std::string> tokenizedModelPath;
  std::istringstream ss(modelPathStr);
  std::string token;
  while (std::getline(ss, token, '\\')) {
    tokenizedModelPath.push_back(std::move(token));
  }
  // The model path is structured like this "<opset>/<model_name>/model.onnx
  // The desired naming of the test is like this <model_name>_<opset>_<CPU/GPU>
  name += tokenizedModelPath[tokenizedModelPath.size() - 2] += "_";  // model name
  name += tokenizedModelPath[tokenizedModelPath.size() - 3];         // opset version

  std::replace_if(
    name.begin(), name.end(), [](char c) { return !absl::ascii_isalnum(c); }, '_'
  );

  // Determine if test should be skipped, using the generic name (no CPU or GPU suffix yet).
  bool isDisabled = ModifyNameIfDisabledTest(/*inout*/ name, deviceKind);

  if (deviceKind == winml::LearningModelDeviceKind::Cpu) {
    name += "_CPU";
  } else {
    name += "_GPU";
  }

  // Check once more with the full name, lest any GPU-specific/CPU-specific cases exist.
  if (!isDisabled) {
    ModifyNameIfDisabledTest(/*inout*/ name, deviceKind);
  }

  // To introduce models from model zoo, the model path is structured like this "<source>/<opset>/<model_name>/?.onnx"
  std::string source = tokenizedModelPath[tokenizedModelPath.size() - 4];
  // `models` means the root of models, to be ompatible with the old structure, that is, the source name is empty.
  if (source != "models") {
    name += "_" + source;
  }

  return name;
}

// This function gets the name of the test
static std::string GetNameOfTestFromTestParam(const testing::TestParamInfo<ModelTest::ParamType>& info) {
  return GetFullNameOfTest(std::get<0>(info.param), std::get<1>(info.param));
}

INSTANTIATE_TEST_SUITE_P(
  ModelTests,
  ModelTest,
  testing::Combine(
    testing::ValuesIn(GetAllTestCases()),
    testing::Values(winml::LearningModelDeviceKind::Cpu, winml::LearningModelDeviceKind::DirectX)
  ),
  GetNameOfTestFromTestParam
);
}  // namespace WinML<|MERGE_RESOLUTION|>--- conflicted
+++ resolved
@@ -246,13 +246,8 @@
     whitelistedTestCases,
     TestTolerances(1e-3, 1e-3, {}, {}),
     allDisabledTests,
-<<<<<<< HEAD
-    nullptr,
-    nullptr,
-=======
     std::move(broken_tests),
     std::move(broken_tests_keyword_set),
->>>>>>> 25bbd8d4
     [&tests](std::unique_ptr<ITestCase> l) {
       tests.push_back(l.get());
       ownedTests.push_back(std::move(l));
